// promdump fetches time series points for a given metric from Prometheus server
// and saves them into a series of json files. Files contain a serialized list of
// SampleStream messages (see model/value.go).
// Generated files can later be read by promremotewrite which will write the
// points to a Prometheus remote storage.
package main

import (
	"archive/tar"
	"compress/gzip"
	"context"
	"crypto/tls"
	"encoding/csv"
	"encoding/json"
	"errors"
	"flag"
	"fmt"
<<<<<<< HEAD
=======
	ywclient "github.com/yugabyte/platform-go-client"
>>>>>>> 68e906d1
	"io"
	"log"
	"math"
	"net"
	"net/http"
	"os"
	"path/filepath"
	"regexp"
	"runtime"
	"sort"
	"strconv"
	"strings"
	"syscall"
	"time"

	"github.com/dsnet/compress/bzip2"
	"github.com/prometheus/client_golang/api"
	v1 "github.com/prometheus/client_golang/api/prometheus/v1"
	"github.com/prometheus/common/model"
)

const defaultPeriod = 7 * 24 * time.Hour // 7 days
const defaultBatchDuration = 24 * time.Hour
const defaultYbaHostname = "localhost"
const defaultPromPort = 9090

type promExport struct {
	exportName         string
	jobName            string
	collect            bool
	changedFromDefault bool
	requiresNodePrefix bool
	fileCount          uint
}

var (
<<<<<<< HEAD
	customMetricCount uint // Holds custom metric file counts

	// Also see init() below for aliases
	debugLogging     = flag.Bool("debug", false, "enable additional debug logging")
	version          = flag.Bool("version", false, "prints the promdump version and exits")
	baseURL          = flag.String("url", "http://localhost:9090", "URL for Prometheus server API")
	startTime        = flag.String("start_time", "", "RFC3339 `timestamp` to start querying at (e.g. 2023-03-13T01:00:00-0100).")
	endTime          = flag.String("end_time", "", "RFC3339 `timestamp` to end querying at (default now)")
	periodDur        = flag.Duration("period", 0, "time period to get data for")
	batchDur         = flag.Duration("batch", defaultBatchDuration, "batch size: time period for each query to Prometheus server.")
	metric           = flag.String("metric", "", "custom metric to fetch (optional; can include label values)")
	out              = flag.String("out", "", "output file prefix; only used for custom --metric specifications")
	nodePrefix       = flag.String("node_prefix", "", "node prefix value for Yugabyte Universe, e.g. yb-prod-appname")
	prefixValidation = flag.Bool("node_prefix_validation", true, "set to false to disable node prefix validation")
	instanceList     = flag.String("instances", "", "the instance name(s) for which to collect metrics (optional, mutually exclusive with --nodes; comma separated list, e.g. yb-prod-appname-n1,yb-prod-appname-n3,yb-prod-appname-n4,yb-prod-appname-n5,yb-prod-appname-n6,yb-prod-appname-n14; disables collection of platform metrics unless explicitly enabled with --platform")
	nodeSet          = flag.String("nodes", "", "the node number(s) for which to collect metrics (optional, mutually exclusive with --instances); comma separated list of node numbers or ranges, e.g. 1,3-6,14; disables collection of platform metrics unless explicitly requested with --platform")
	batchesPerFile   = flag.Uint("batches_per_file", 1, "batches per output file")
	enableTar        = flag.Bool("tar", true, "enable bundling exported metrics into a tar file")
	tarCompression   = flag.String("tar_compression_algorithm", "none", "compression algorithm to use when creating a tar bundle; one of \"gzip\", \"bzip2\", or \"none\"")
	tarFilename      = flag.String("tar_filename", "", "filename for the generated tar file")
=======
	defaultBaseUrl = fmt.Sprintf("http://%v:%v", defaultYbaHostname, defaultPromPort)

	// Also see init() below for aliases
	debugLogging            = flag.Bool("debug", false, "enable additional debug logging")
	version                 = flag.Bool("version", false, "prints the promdump version and exits")
	listUniverses           = flag.Bool("list_universes", false, "prints the list of Universes known to YBA and exits; requires a --yba_api_token")
	baseURL                 = flag.String("url", defaultBaseUrl, "URL for Prometheus server API")
	startTime               = flag.String("start_time", "", "RFC3339 `timestamp` to start querying at (e.g. 2023-03-13T01:00:00-0100).")
	endTime                 = flag.String("end_time", "", "RFC3339 `timestamp` to end querying at (default now)")
	periodDur               = flag.Duration("period", 0, "time period to get data for")
	batchDur                = flag.Duration("batch", defaultBatchDuration, "batch size: time period for each query to Prometheus server.")
	metric                  = flag.String("metric", "", "custom metric to fetch (optional; can include label values)")
	out                     = flag.String("out", "", "output file prefix; only used for custom --metric specifications")
	nodePrefix              = flag.String("node_prefix", "", "node prefix value for Yugabyte Universe, e.g. yb-prod-appname (deprecated)")
	prefixValidation        = flag.Bool("node_prefix_validation", true, "set to false to disable node prefix validation")
	universeName            = flag.String("universe_name", "", "the name of the Universe for which to collect metrics, as shown in the YBA UI")
	universeUuid            = flag.String("universe_uuid", "", "the UUID of the Universe for which to collect metrics")
	instanceList            = flag.String("instances", "", "the instance name(s) for which to collect metrics (optional, mutually exclusive with --nodes; comma separated list, e.g. yb-prod-appname-n1,yb-prod-appname-n3,yb-prod-appname-n4,yb-prod-appname-n5,yb-prod-appname-n6,yb-prod-appname-n14; disables collection of platform metrics unless explicitly enabled with --platform")
	nodeSet                 = flag.String("nodes", "", "the node number(s) for which to collect metrics (optional, mutually exclusive with --instances); comma separated list of node numbers or ranges, e.g. 1,3-6,14; disables collection of platform metrics unless explicitly requested with --platform")
	batchesPerFile          = flag.Uint("batches_per_file", 1, "batches per output file")
	useYbaApi               = false
	ybaHostname             = flag.String("yba_api_hostname", defaultYbaHostname, "the hostname to use for calls to the YBA API (optional)")
	ybaApiTimeout           = flag.Duration("yba_api_timeout", 10, "the HTTP timeout to use for YBA API calls, in seconds (optional)")
	ybaToken                = flag.String("yba_api_token", "", "the API token to use for communication with YBA (optional)")
	ybaTls                  = flag.Bool("yba_api_use_tls", true, "set to false to disable TLS for YBA API calls (insecure)")
	skipYbaHostVerification = flag.Bool("skip_yba_host_verification", false, "bypasses TLS certificate verification for YBA API calls (insecure)")
>>>>>>> 68e906d1

	// Whether to collect node_export, master_export, tserver_export, etc; see init() below for implementation
	collectMetrics = map[string]*promExport{
		// collect: collect this by default (true/false)
		// changedFromDefault: flag has been overridden (placeholder set at runtime - leave false)
		"master":     {exportName: "master_export", collect: true, changedFromDefault: false, requiresNodePrefix: true},
		"node":       {exportName: "node_export", collect: true, changedFromDefault: false, requiresNodePrefix: true},
		"platform":   {jobName: "platform", collect: true, changedFromDefault: false, requiresNodePrefix: false},
		"prometheus": {jobName: "prometheus", collect: false, changedFromDefault: false, requiresNodePrefix: false},
		"tserver":    {exportName: "tserver_export", collect: true, changedFromDefault: false, requiresNodePrefix: true},
		// nb: cql_export is not a typo
		// TODO: Maybe add a "cql" alias but if we do that, we need to squash duplicates
		"ycql": {exportName: "cql_export", collect: true, changedFromDefault: false, requiresNodePrefix: true},
		"ysql": {exportName: "ysql_export", collect: true, changedFromDefault: false, requiresNodePrefix: true},
	}

	AppVersion = "DEV BUILD"
	CommitHash = "POPULATED_BY_BUILD"
	BuildTime  = "POPULATED_BY_BUILD"
)

func init() {
	flag.BoolVar(version, "v", false, "prints the promdump version and exits")
	flag.StringVar(endTime, "timestamp", "", "alias for end_time (`timestamp`)")
	// Process CLI flags for collection of YB prometheus exports (master, node, tserver, ycql, ysql)
	for k, v := range collectMetrics {
		// Needed to break closure
		k := k
		v := v

		metricName, err := getMetricName(v)
		if err != nil {
			log.Fatalf("init: %v", err)
		}

		// Backticks set the type string for flags in --help output
		flag.Func(k, fmt.Sprintf("``collect metrics for %v (default %v)", metricName, v.collect), func(s string) error {
			var err error
			v.collect, err = strconv.ParseBool(s)
			v.changedFromDefault = true
			return err
		})
	}
}

func getMetricName(metric *promExport) (string, error) {
	if metric.exportName != "" && metric.jobName != "" {
		return "", errors.New("getMetricName: exportName and jobName are mutually exclusive")
	}

	if metric.exportName != "" {
		return metric.exportName, nil
	} else if metric.jobName != "" {
		return metric.jobName, nil
	}
	return "", errors.New("getMetricName: no metric name fields found, unable to determine metric name")
}

func logMetricCollectorConfig() {
	// Logs the collector config
	var collect []string
	var skip []string
	for _, v := range collectMetrics {

		metricName, err := getMetricName(v)
		if err != nil {
			log.Fatalf("logMetricCollectorConfig: %v", err)
		}

		if *out != "" && *out == metricName {
			log.Fatalf("The output file prefix '%v' is reserved. Specify a different --out value.", metricName)
		}
		if v.collect {
			collect = append(collect, metricName)
		} else {
			skip = append(skip, metricName)
		}
	}
	if len(collect) > 0 {
		sort.Strings(collect)
		log.Printf("main: collecting the following Yugabyte metrics: %v", strings.Join(collect, ", "))
	}
	if len(skip) > 0 {
		sort.Strings(skip)
		log.Printf("main: skipping the following Yugabyte metrics: %v", strings.Join(skip, ", "))
	}
	if *metric != "" {
		log.Printf("main: collecting the following custom metric: '%v'", *metric)
	}
}

// dump a slice of SampleStream messages to a json file.
func writeFile(values *[]*model.SampleStream, filePrefix string, fileNum uint) error {
	/*
	   This check is duplicated here because we call writeFile unconditionally to flush any pending writes before
	   exiting and we don't want to print a stray "Writing 0 results to file" line.
	*/
	if len(*values) == 0 {
		return nil
	}
	filename := fmt.Sprintf("%s.%05d", filePrefix, fileNum)
	valuesJSON, err := json.Marshal(values)
	if err != nil {
		return err
	}
	if *debugLogging {
		log.Printf("writeFile: writing %v results to file %v", len(*values), filename)
	}
	return os.WriteFile(filename, valuesJSON, 0644)

}

func cleanFiles(filePrefix string, fileNum uint) (uint, error) {
	for i := uint(0); i < fileNum; i++ {
		filename := fmt.Sprintf("%s.%05d", filePrefix, i)
		err := os.Remove(filename)
		if err != nil {
			// If removal of the first file fails, we have removed 0 files.
			log.Printf("cleanFiles: %v stale output file(s) removed. Removal of file %v failed.", i, filename)
			return i, err
		}
	}
	if fileNum > 0 {
		log.Printf("cleanFiles: %v stale output file(s) removed.", fileNum)
	}
	return fileNum, nil
}

func getRangeTimestamps(startTime string, endTime string, period time.Duration) (time.Time, time.Time, time.Duration, error) {
	var err error
	var startTS, endTS time.Time

	err = nil

	badTime := time.Time{}

	if startTime != "" && endTime != "" && period != 0 {
		return badTime, badTime, 0, errors.New("only two of start time, end time, and duration may be specified when calculating Prometheus query range")
	}

	// If neither the start time nor end time are specified, use the default end time for backward compatibility
	if startTime == "" && endTime == "" {
		endTS = time.Now()
	}

	// Parse any provided time strings into Go times
	if startTime != "" {
		startTS, err = time.Parse(time.RFC3339, startTime)
		if err != nil {
			return badTime, badTime, 0, err
		}
	}
	if endTime != "" {
		endTS, err = time.Parse(time.RFC3339, endTime)
		if err != nil {
			return badTime, badTime, 0, err
		}
	}

	// If the caller did not provide a period, we need to calculate it if possible or use the default if not
	if period == 0 {
		if startTime != "" && endTime != "" {
			// If both start time and end time are specified, the period is the difference
			period = endTS.Sub(startTS)
		} else {
			// In all other cases, the period should be the default
			period = defaultPeriod
		}
	}

	// When we reach this point, we are guaranteed to have one timestamp and the period,
	// so calculate the other timestamp if needed
	if startTS.IsZero() {
		startTS = endTS.Add(-period)
	} else if endTS.IsZero() {
		endTS = startTS.Add(period)
	}

	if startTS.After(time.Now()) {
		return badTime, badTime, 0, errors.New("start time must be in the past")
	}

	if startTS.After(endTS) {
		return badTime, badTime, 0, errors.New("start time is after end time, which is not permitted")
	}

	// Don't query past the current time because that would be dumb
	if endTS.After(time.Now()) {
		curTS := time.Now()
		log.Printf("getRangeTimestamps: end time %v is after current time %v; setting end time to %v and recalculating period", endTS.Format(time.RFC3339), curTS.Format(time.RFC3339), curTS.Format(time.RFC3339))
		endTS = curTS
		/*
		   Recalculate the period and round to the nearest second.

		   We may lose a single sample here by not rounding up but I'm not doing a bunch of annoying type conversions
		   for a 1/15 chance to lose one sample that we probably don't care about anyway.
		*/
		period = endTS.Sub(startTS).Round(time.Second)
	}

	if *debugLogging {
		log.Printf("getRangeTimestamps: returning start time %v, end time %v, and period %v", startTS.Format(time.RFC3339), endTS.Format(time.RFC3339), period)
	}
	return startTS, endTS, period, nil
}

func writeErrIsFatal(err error) bool {
	// Handle fatal golang "portable" errors
	if errors.Is(err, os.ErrPermission) {
		// Permission denied errors
		return true
	} else if errors.Is(err, os.ErrExist) || errors.Is(err, os.ErrNotExist) {
		// Errors if a file unexpectedly exists or doesn't exist
		return true
	}

	// Handle fatal OS-specific errors
	// nb: Checking ENOSPC may not work Windows but should work on all other supported OSes
	if runtime.GOOS != "windows" && errors.Is(err, syscall.ENOSPC) {
		// Out of disk space
		return true
	}

	return false
}
func exportMetric(ctx context.Context, promApi v1.API, metric string, beginTS time.Time, endTS time.Time, periodDur time.Duration, batchDur time.Duration, batchesPerFile uint, filePrefix string) (uint, error) {
	allBatchesFetched := false
	if *debugLogging {
		log.Printf("exportMetric: received start time %v, end time %v, and period %v", beginTS.Format(time.RFC3339), endTS.Format(time.RFC3339), periodDur)
	}

	values := make([]*model.SampleStream, 0, 0)
	fileNum := uint(0)
	// There's no way to restart a loop iteration in golang, so apply brute force and ignorance to batch size backoff
	for allBatchesFetched == false {
		batches := uint(math.Ceil(periodDur.Seconds() / batchDur.Seconds()))
		if batches > 99999 {
			return 0, fmt.Errorf("batch settings could generate %v batches, which is an unreasonable number of batches", batches)
		}
		log.Printf("exportMetric: querying metric '%v' from %v to %v in %v batches\n", metric, beginTS.Format(time.RFC3339), endTS.Format(time.RFC3339), batches)
		for batch := uint(1); batch <= batches; batch++ {
			// TODO: Refactor this into getBatch()?
			queryTS := beginTS.Add(batchDur * time.Duration(batch))
			lookback := batchDur.Seconds()
			if queryTS.After(endTS) {
				lookback -= queryTS.Sub(endTS).Seconds()
				queryTS = endTS
			}

			query := fmt.Sprintf("%s[%ds]", metric, int64(lookback))
			if *debugLogging {
				log.Printf("exportMetric: executing query '%s' ending at timestamp %v", query, queryTS.Format(time.RFC3339))
			} else {
				log.Printf("exportMetric: batch %v/%v (to %v)", batch, batches, queryTS.Format(time.Stamp))
			}
			// TODO: Add support for overriding the timeout; remember it can only go *smaller*
			value, _, err := promApi.Query(ctx, query, queryTS)

			if err != nil {
				// This is horrible but the golang prometheus_client swallows the 422 HTTP return code, so we have to
				// scrape instead :(
				tooManySamples, _ := regexp.Match("query processing would load too many samples into memory", []byte(err.Error()))
				if tooManySamples {
					newBatchDur := time.Duration(batchDur.Nanoseconds() / 2)
					log.Printf("exportMetric: too many samples in result set. Reducing batch size from %v to %v and trying again.", batchDur, newBatchDur)
					_, err := cleanFiles(filePrefix, fileNum)
					fileNum = 0
					if err != nil {
						return 0, fmt.Errorf("failed to clean up stale export files: %w", err)
					}
					batchDur = newBatchDur
					if batchDur.Seconds() <= 1 {
						return 0, fmt.Errorf("failed to query Prometheus for metric %v - too much data even at minimum batch size", metric)
					}
					break
				} else {
					return 0, err
				}
			}

			if value == nil {
				return 0, fmt.Errorf("metric %v returned an invalid result set", metric)
			}

			if value.Type() != model.ValMatrix {
				return 0, fmt.Errorf("when querying metric %v, expected return value to be of type matrix; got type %v instead", metric, value.Type())
			}
			// model/value.go says: type Matrix []*SampleStream
			values = append(values, value.(model.Matrix)...)

			if batch%batchesPerFile == 0 {
				if len(values) > 0 {
					err = writeFile(&values, filePrefix, fileNum)
					if err != nil {
						batchErr := fmt.Errorf("batch write failed with '%w'", err)
						if writeErrIsFatal(batchErr) {
							log.Fatalf("exportMetric: %v, giving up", batchErr)
						}
						return 0, batchErr
					}
					fileNum++
					values = make([]*model.SampleStream, 0, 0)
				} else {
					log.Println("exportMetric: no results for this query, skipping write")
				}
			}
			// If this is the last batch, exit the outer loop
			if batch == batches {
				allBatchesFetched = true
			}
		}
	}

	return fileNum, writeFile(&values, filePrefix, fileNum)

}

func createArchive(buf io.Writer) error {
	// Create new Writers for gzip , bzip2 and none(tar)

	var tw *tar.Writer

	switch *tarCompression {
	case "gzip":
		gw := gzip.NewWriter(buf)
		defer gw.Close()
		tw = tar.NewWriter(gw)

	case "bzip2":
		bw, err := bzip2.NewWriter(buf, nil)
		if err != nil {
			return err
		}
		defer bw.Close()
		tw = tar.NewWriter(bw)

	case "none":
		tw = tar.NewWriter(buf)
	default:
		return fmt.Errorf("unsupported compression type: %v , using default tar_compression_algorithm", *tarCompression)

	}
	defer tw.Close()

	// Iterate over collectMetrics and add them to the tar archive
	for _, v := range collectMetrics {
		metricName, err := getMetricName(v)
		for i := uint(0); i < v.fileCount; i++ {
			if err != nil {
				log.Fatalf("createArchive: %v", err)
			}
			filename := fmt.Sprintf("%s.%05d", metricName, i)
			err = addToArchive(tw, filename)
			if err != nil {
				return err
			}

		}
	}
	//custom filename collect and add them to the tar archive
	if *out != "" {
		for i := uint(0); i < customMetricCount; i++ {
			filename := fmt.Sprintf("%s.%05d", *out, i)
			err := addToArchive(tw, filename)
			if err != nil {
				return err
			}

		}

	}

	return nil
}

func addToArchive(tw *tar.Writer, filename string) error {
	// Open the file which will be written into the archive
	file, err := os.Open(filename)
	if err != nil {
		return err
	}
	defer file.Close()

	// Get FileInfo about our file providing file size, mode, etc.
	info, err := file.Stat()
	if err != nil {
		return err
	}

	// Create a tar Header from the FileInfo data
	header, err := tar.FileInfoHeader(info, info.Name())
	if err != nil {
		return err
	}

	// Write file header to the tar archive
	if err := tw.WriteHeader(header); err != nil {
		return err
	}

	// Copy file content to tar archive
	_, err = io.Copy(tw, file)
	if err != nil {
		return err
	}

	return nil
}

func generateDefaultTarFilename() string {

	switch *tarCompression {
	case "gzip":
		return fmt.Sprintf("promdump-%s-%s.tar.gz", *nodePrefix, time.Now().Format("20060102-150405")) // Format: YYYYMMDD-HHMMSS
	case "bzip2":
		return fmt.Sprintf("promdump-%s-%s.tar.bz2", *nodePrefix, time.Now().Format("20060102-150405"))

	}
	return fmt.Sprintf("promdump-%s-%s.tar", *nodePrefix, time.Now().Format("20060102-150405"))

}

func getBatch(ctx context.Context, promApi v1.API, metric string, beginTS time.Time, endTS time.Time, periodDur time.Duration, batchDur time.Duration) ([]*model.SampleStream, error) {
	// TODO: Refactor to use this func or get rid of it
	return nil, nil
}

func hasConflictingFiles(filename string) (bool, error) {
	matches, err := filepath.Glob(fmt.Sprintf("%s.[0-9][0-9][0-9][0-9][0-9]", filename))
	if err != nil {
		return true, err
	}
	return len(matches) > 0, nil
}

func buildInstanceLabelString(instanceList string, nodeSet string) (string, error) {
	instanceLabelString := ""
	if instanceList != "" {
		// This branch of the if converts a comma separated list of instances into a regular expression that will match
		// against each of the instance names, e.g. instance1,instance2 => (?:instance1|instance2)

		// Using a CSV library here is *probably* overkill but it's not any harder to read and should save us grief if
		// there are any weird characters in the input.
		r := csv.NewReader(strings.NewReader(instanceList))
		instances, err := r.Read()
		if err != nil {
			return "", fmt.Errorf("failed to parse --instances flag: %w", err)
		}
		/*
			The extra | before the list of instance names is required so we capture certain metrics like "up"
			that can't be relabeled and therefore do not have an exported_instance label. This may result in collecting
			duplicates for these metrics but dupes are the lesser of two evils in this case since the "up" metric
			is extremely useful for troubleshooting certain classes of issues.
		*/
		// TODO: Warn if the instances don't start with the same substring?
		// TODO: Validate the instance list to make sure all the instances end with a node number?
		instanceLabelString = fmt.Sprintf("exported_instance=~\"(?:|%v)\"", strings.Join(instances, "|"))
	} else if nodeSet != "" {
		// This branch of the if converts a comma separated list of node numbers or ranges of node numbers into a
		// regular expression that will match against node names, e.g. 1,3-7,12 => yb-dev-univname-n(?:1|3|4|5|6|7|12)

		// Using a CSV library here is *probably* overkill but it's not any harder to read and should save us grief if
		// there are any weird characters in the input.
		r := csv.NewReader(strings.NewReader(nodeSet))
		fields, err := r.Read()
		if err != nil {
			return "", fmt.Errorf("failed to parse --nodes flag: %w", err)
		}
		// Matches individual node numbers (natural numbers)
		nodeNumRe := regexp.MustCompile(`^(\d+)$`)
		// Matches ranges of the format a-c (where a and c are arbitrary natural numbers)
		rangeRe := regexp.MustCompile(`^([1-9][0-9]*)-([1-9][0-9]*)$`)
		var nodes []string
		for _, v := range fields {
			if *debugLogging {
				log.Printf("buildInstanceLabelString: found field '%v' in --nodes flag", v)
			}
			rangeMatches := rangeRe.FindStringSubmatch(v)

			if nodeNumRe.FindStringSubmatch(v) != nil {
				// We'll hit this branch if we find an individual node number in a field
				if *debugLogging {
					log.Printf("buildInstanceLabelString: adding node n%v to the node list", v)
				}
				nodes = append(nodes, v)
			} else if len(rangeMatches) == 3 {
				// We'll hit this branch if we matched the range regular expression rangeRe above, e.g. 3-7
				if *debugLogging {
					log.Printf("buildInstanceLabelString: found matches '%v' in --nodes flag", rangeMatches)
				}
				var low, high int
				low, err = strconv.Atoi(rangeMatches[1])
				high, err = strconv.Atoi(rangeMatches[2])
				if low > high {
					log.Printf("WARN: buildInstanceLabelString: found node range '%v' with min %v greater than max %v; swapping min and max and proceeding anyway", v, low, high)
					low, high = high, low
				}
				if *debugLogging {
					log.Printf("buildInstanceLabelString: parsed lower bound '%v' and upper bound '%v' in node range '%v'", low, high, v)
				}
				for i := low; i <= high; i++ {
					if *debugLogging {
						log.Printf("buildInstanceLabelString: adding node n%v to the node list", i)
					}
					nodes = append(nodes, strconv.Itoa(i))
				}
			} else {
				// The field is neither a node number nor a valid range, which is probably some kind of typo
				// nb: nodes are indexed from 1, therefore ranges are not permitted to start or end at 0
				return "", fmt.Errorf("unknown node specifier '%v' in --nodes flag", v)
			}
		}
		log.Printf("buildInstanceLabelString: using node list %v", nodes)
		/*
			As above, the extra | before the list of instance names is required so we capture certain metrics like "up"
			that can't be relabeled and therefore do not have an exported_instance label. This may result in collecting
			duplicates for these metrics but dupes are the lesser of two evils in this case since the "up" metric
			is extremely useful for troubleshooting certain classes of issues.
		*/
		instanceLabelString = fmt.Sprintf("exported_instance=~\"(?:|%v-n(?:%v))\"", *nodePrefix, strings.Join(nodes, "|"))
	}
	return instanceLabelString, nil
}

func setupYBAAPI(ctx context.Context) (*ywclient.APIClient, error) {
	// A very large number of customers are using self-signed certificates, so we need to be able to turn off
	// certificate verification.
	tlsCc := &tls.Config{
		InsecureSkipVerify: *skipYbaHostVerification,
	}

	tr := &http.Transport{
		TLSClientConfig: tlsCc,
	}

	httpClient := &http.Client{
		Timeout:   time.Second * *ybaApiTimeout,
		Transport: tr,
	}

	configuration := ywclient.NewConfiguration()
	if *ybaTls {
		configuration.Scheme = "https"
	} else {
		configuration.Scheme = "http"
	}

	log.Printf("Using hostname '%v' to connect to the YBA API", *ybaHostname)

	// Validate the provided YBA hostname by performing a hostname lookup on it. The behaviour of this lookup may
	// vary by operating system. Discard the returned IP address list because we don't actually care what the IP is,
	// only that hostname resolution succeeded.
	_, err := net.LookupHost(*ybaHostname)
	if err != nil {
		log.Fatalf("YBA hostname lookup failed: %v", err)
	}
	configuration.Host = *ybaHostname
	configuration.Debug = *debugLogging
	configuration.HTTPClient = httpClient

	return ywclient.NewAPIClient(configuration), nil
}

func getCustomerUuid(ctx context.Context, client *ywclient.APIClient) (string, error) {
	if *debugLogging {
		log.Println("Making YBA API call ListOfCustomers")
	}
	customers, r, err := client.CustomerManagementApi.ListOfCustomers(ctx).Execute()
	if err != nil {
		return "", fmt.Errorf("API call ListOfCustomers failed: %w", err)
	}
	defer func() {
		err := r.Body.Close()
		if err != nil {
			log.Fatalf("getCustomerUuid: failed to close HTTP response body: %v", err)
		}
	}()
	// Status codes between 200 and 299 indicate success
	statusOK := r.StatusCode >= 200 && r.StatusCode < 300
	if !statusOK {
		// In case we later need special handling for specific http status codes
		var msg error
		switch r.StatusCode {
		default:
			msg = fmt.Errorf("http request failed with status %v", r.StatusCode)
		}
		return "", fmt.Errorf("API call ListOfCustomers failed: %w", msg)
	}
	if len(customers) > 1 {
		return "", fmt.Errorf("multi-tenant environments are not currently supported")
	}
	customer := customers[0]

	if *debugLogging {
		log.Printf("getCustomerUuid: found customer '%v' with UUID '%v'", customer.Name, *customer.Uuid)
	}
	return *customer.Uuid, nil
}

func getUniverseList(ctx context.Context, client *ywclient.APIClient, cUuid string) ([]ywclient.UniverseResp, error) {
	universes, r, err := client.UniverseManagementApi.ListUniverses(ctx, cUuid).Execute()
	if err != nil {
		return []ywclient.UniverseResp{}, fmt.Errorf("API call ListUniverses failed: %w", err)
	}
	defer func() {
		err := r.Body.Close()
		if err != nil {
			log.Fatalf("getUniverseList: failed to close HTTP response body: %v", err)
		}
	}()
	statusOK := r.StatusCode >= 200 && r.StatusCode < 300
	if !statusOK {
		var msg error
		switch r.StatusCode {
		default:
			msg = fmt.Errorf("http request failed with status %v", r.StatusCode)
		}
		return []ywclient.UniverseResp{}, fmt.Errorf("API call GetUniverse failed: %w", msg)
	}

	return universes, nil
}

func getUniverseByName(ctx context.Context, client *ywclient.APIClient, cUuid string, universeName string) (ywclient.UniverseResp, error) {
	// TODO: This could probably be DRY'd out
	universes, r, err := client.UniverseManagementApi.ListUniverses(ctx, cUuid).Name(universeName).Execute()
	if err != nil {
		return ywclient.UniverseResp{}, fmt.Errorf("API call ListUniverses failed: %w", err)
	}
	defer func() {
		err := r.Body.Close()
		if err != nil {
			log.Fatalf("getUniverseByName: failed to close HTTP response body: %v", err)
		}
	}()
	statusOK := r.StatusCode >= 200 && r.StatusCode < 300
	if !statusOK {
		var msg error
		switch r.StatusCode {
		default:
			msg = fmt.Errorf("http request failed with status %v", r.StatusCode)
		}
		return ywclient.UniverseResp{}, fmt.Errorf("API call GetUniverse failed: %w", msg)
	}
	// If we get back 0 Universes, it probably means we were given a bad --universe_name
	if len(universes) == 0 {
		return ywclient.UniverseResp{}, fmt.Errorf("universe with name '%v' not found", universeName)
	}
	// Universe names must be unique, so the first Universe should be the only Universe
	if len(universes) > 1 {
		return ywclient.UniverseResp{}, fmt.Errorf("multiple universes with universe name '%v' found, which should never happen", universeName)
	}
	universe := universes[0]

	return universe, nil
}

func getUniverseByUuid(ctx context.Context, client *ywclient.APIClient, cUuid string, universeUuid string) (ywclient.UniverseResp, error) {
	universe, r, err := client.UniverseManagementApi.GetUniverse(ctx, cUuid, universeUuid).Execute()
	statusOK := r.StatusCode >= 200 && r.StatusCode < 300
	// The YBA API is doing the wrong thing here. The GetUniverse call returns an error if the HTTP call succeeds but
	// the server responds with an HTTP error code. This violates the semantics of the Golang http client in various
	//  ways.
	if err != nil || !statusOK {
		switch r.StatusCode {
		case 400:
			// Response Body:
			// {
			//   "success":false,
			//   "httpMethod":"GET",
			//   "requestUri":"/api/v1/customers/ca1b9bda-0000-0000-0000-2b8068ccd5e2/universes/fdb24ab4-0000-0000-0000-6763d1af32d0",
			//   "error":"Cannot find universe fdb24ab4-0000-0000-0000-6763d1af32d0"
			// }
			var apiError ywclient.YBPError
			body, err := io.ReadAll(r.Body)
			if err != nil {
				return ywclient.UniverseResp{}, fmt.Errorf("failed to read response body while handling HTTP error: %w", err)
			}
			err = json.Unmarshal(body, &apiError)
			if err != nil {
				return ywclient.UniverseResp{}, fmt.Errorf("failed to unmarshal JSON response while handling HTTP error: %w", err)
			}
			if strings.HasPrefix(*apiError.Error, "Cannot find universe") {
				return ywclient.UniverseResp{}, fmt.Errorf("universe with UUID '%v' not found", universeUuid)
			} else {
				return ywclient.UniverseResp{}, fmt.Errorf("unknown error while handling HTTP error 400 from YBA API; bad response: %+v", r)
			}
		default:
			return ywclient.UniverseResp{}, fmt.Errorf("HTTP request failed with status %v; bad response: %+v", r.StatusCode, r)
		}
	}
	// We are deliberately leaking a socket here because there are cases that might lead to a double close, which would
	// crash the promdump utility. promdump is a short-lived process and the leaked socket will be cleaned up on
	// exit anyway.
	// defer r.Body.Close()
	log.Printf("Found Universe '%v'", *universe.Name)

	return universe, nil
}

// TODO: Should this use a writer?
func printUniverseList(universes []ywclient.UniverseResp) {
	fmt.Println()
	fmt.Printf("%4v\t%-36v\t%-30v\n", "#", "Universe UUID", "Universe Name")
	fmt.Printf("%v\t%v\t%v\n", strings.Repeat("-", 4), strings.Repeat("-", 36), strings.Repeat("-", 30))
	//log.Println("#   \tUniverse UUID                       \tUniverse Name")
	//fmt.Println("----\t------------------------------------\t------------------------------")
	for k, v := range universes {
		fmt.Printf("%4v\t%v\t%v\n", k+1, *v.UniverseUUID, *v.Name)
	}
	fmt.Println()
}

func main() {
	flag.Parse()

	verString := fmt.Sprintf("promdump version %v from commit %v built %v\n", AppVersion, CommitHash, BuildTime)

	if *version {
		fmt.Printf(verString)
		os.Exit(0)
	}

	log.Printf(verString)

	if flag.NArg() > 0 {
		log.Fatalf("Too many arguments: %v. Check for typos.", strings.Join(flag.Args(), " "))
	}

	// Don't include ybaHostname in the list of flags that trigger YBA API mode because it has a default value
	if *listUniverses || *universeName != "" || *universeUuid != "" || *ybaToken != "" {
		useYbaApi = true
	}

	if useYbaApi {
		if *ybaToken == "" {
			log.Fatalln("The --yba_api_token flag is required when using the YBA API. See the YBA API documentation at: https://api-docs.yugabyte.com/")
		}

		// The customer has specified a node prefix and also a flag that activates YBA mode. This is not allowed.
		if *nodePrefix != "" {
			log.Fatalln("The --node_prefix flag is incompatible with the YBA API. Use --universe_name or --universe_uuid instead.")
		}

		if (*universeName == "" && *universeUuid == "") && !*listUniverses {
			log.Fatalln("One of --universe_name or --universe_uuid must be specified when using the YBA API.")
		}

		if *universeName != "" && *universeUuid != "" {
			log.Fatalln("The --universe_name and --universe_uuid flags are mutually exclusive.")
		}

		if *universeUuid != "" {
			// fdb24ab4-0000-0000-0000-6763d1af32d9
			isValidUuid, err := regexp.Match("^[0-9a-f]{8}(?:-[0-9a-f]{4}){3}-[0-9a-f]{12}$", []byte(*universeUuid))
			if err != nil {
				log.Fatalf("Failed to validate --universe_uuid flag: %v", err)
			}
			if !isValidUuid {
				log.Fatalf("Invalid UUID in --universe_uuid flag. UUIDs must be hexadecimal digits and dashes in the format 'fdb24ab4-0000-0000-0000-6763d1af32d9'")
			}
		}

		if !*ybaTls {
			log.Printf("Warning: Disabling TLS for YBA communication is insecure and not recommended!")
		} else if *skipYbaHostVerification { // ybaTls is implicitly true here
			// Only reached if TLS is enabled and skipYbaHostVerification is true
			log.Println("Warning: Disabling YBA host verification is insecure and not recommended!")
		}

		log.Println("main: Connecting to YBA API")

		// Create a context with the YBA API token in it to pass into functions that make YBA API calls
		ybaCtx := context.WithValue(context.Background(),
			ywclient.ContextAPIKeys,
			map[string]ywclient.APIKey{
				"apiKeyAuth": {
					Key: *ybaToken,
				},
			})

		ybaClient, err := setupYBAAPI(ybaCtx)
		if err != nil {
			log.Fatalf("Failed to initialize the YBA API: %v", err)
		}

		cUuid, err := getCustomerUuid(ybaCtx, ybaClient)
		if err != nil {
			log.Fatalf("Failed to retrieve customer UUID from YBA: %v", err)
		}
		log.Printf("Found customer UUID '%v'", cUuid)

		if *listUniverses {
			universes, err := getUniverseList(ybaCtx, ybaClient, cUuid)
			if err != nil {
				log.Fatalf("getUniverseList: failed with: %v", err)
			}
			printUniverseList(universes)
			os.Exit(0)
		}

		var universe ywclient.UniverseResp
		if *universeName != "" {
			log.Printf("Looking up Universe with name '%v' using the YBA API", *universeName)
			universe, err = getUniverseByName(ybaCtx, ybaClient, cUuid, *universeName)
			if err != nil {
				log.Printf("getUniverseByName: failed with: %v", err)
				universes, err := getUniverseList(ybaCtx, ybaClient, cUuid)
				if err != nil {
					log.Fatalf("getUniverseList: failed with: %v", err)
				}
				printUniverseList(universes)
				log.Fatalf("Specify a Universe from the list above using --universe_uuid or --universe_name")
			}
			log.Printf("Found Universe '%v'", *universe.Name)
		} else if *universeUuid != "" {
			log.Printf("Looking up Universe with UUID '%v' using the YBA API", *universeUuid)
			universe, err = getUniverseByUuid(ybaCtx, ybaClient, cUuid, *universeUuid)
			if err != nil {
				log.Printf("getUniverseByUuid: failed with: %v", err)
				universes, err := getUniverseList(ybaCtx, ybaClient, cUuid)
				if err != nil {
					log.Fatalf("getUniverseList: failed with: %v", err)
				}
				printUniverseList(universes)
				log.Fatalf("Specify a Universe from the list above using --universe_uuid or --universe_name")
			}
		}
		log.Printf("Found node prefix '%v' for Universe '%v'", *universe.UniverseDetails.NodePrefix, *universe.Name)
		*nodePrefix = *universe.UniverseDetails.NodePrefix
		// Since we got the node prefix directly from YBA, we're going to assume it's correct and  turn validation OFF
		*prefixValidation = false

		log.Println("main: Finished with YBA API")
	} else {
		log.Printf("Warning: The --node_prefix flag is deprecated. It is recommended to provide a --yba_api_token and use --universe_name or --universe_uuid instead.")
	}

	if *nodePrefix == "" && *metric == "" {
		log.Fatalln("Specify a universe by name or UUID (if collecting default Yugabyte metrics), a custom metric using --metric, or both.")
	}

	if *nodePrefix != "" && *prefixValidation {
		prefixHasNodeNum, _ := regexp.Match("-n[0-9]+$", []byte(*nodePrefix))
		validPrefixFormat, _ := regexp.Match("^yb-(?:dev|demo|stage|prod)-[a-zA-Z0-9]([-a-zA-Z0-9]*[a-zA-Z0-9])?$", []byte(*nodePrefix))
		// The node prefix must not end with a node number. This is a common error, so we check it specifically.
		if prefixHasNodeNum {
			log.Fatalf("Invalid --node_prefix value '%v'. Node prefix must not include a node number. Use --nodes or --instances to filter by node.", *nodePrefix)
		}
		// If a node prefix is specified, it must begin with yb-, followed by the environment name and a valid
		// Universe name. Universe names are limited to alphanumeric characters, plus dash. They must begin and end
		// with an alphanumeric character.
		if !validPrefixFormat {
			log.Fatalf("Invalid --node_prefix value '%v'. Node prefixes must be in the format 'yb-<dev|demo|stage|prod>-<universe-name>', e.g. 'yb-prod-my-universe'.", *nodePrefix)
		}
	}

	if *nodePrefix == "" && *metric != "" {
		// If the user has not provided a node prefix but has provided a metric, flip default yb metrics
		// collection off.
		for _, v := range collectMetrics {
			v := v
			if !v.changedFromDefault {
				v.collect = false
			}
			if *nodePrefix == "" && *instanceList == "" && v.collect && v.requiresNodePrefix {
				log.Fatalln("Specify a --node_prefix value or a --instances value, or remove any Yugabyte metric export collection flags (--master, --node, etc.)")
			}
		}
	}

	if *metric != "" && *out == "" {
		log.Fatalln("When specifying a custom --metric, output file prefix --out is required.")
	}

	if *instanceList != "" && *nodeSet != "" {
		log.Fatalln("The --instances and --nodes flags are mutually exclusive.")
	}

	var instanceLabelString string
	var err error
	instanceLabelString, err = buildInstanceLabelString(*instanceList, *nodeSet)
	if err != nil {
		if *instanceList != "" {
			log.Fatalf("main: unable to build PromQL instance label: %v; verify that the --instances flag is correctly formatted", err)
		} else if *nodeSet != "" {
			log.Fatalf("main: unable to build PromQL instance label: %v; verify that the --nodes flag is correctly formatted", err)
		}
	}
	if instanceLabelString == "" {
		log.Println("main: not filtering by exported_instance")
	} else {
		log.Printf("main: using exported_instance filter '%v'", instanceLabelString)
		// Toggle collection of platform metrics off by default if using an exported_instance filter
		if !collectMetrics["platform"].changedFromDefault {
			log.Printf("WARN: main: metrics collection has been filtered to specific nodes; disabling collection of platform metrics (specify --platform to re-enable)")
			collectMetrics["platform"].collect = false
		}
	}

	logMetricCollectorConfig()

	if *startTime != "" && *endTime != "" && *periodDur != 0 {
		log.Fatalln("main: too many time arguments; specify either --start_time and --end_time or a time and --period")
	}

	var beginTS, endTS time.Time
	// var err error - already declared above
	beginTS, endTS, *periodDur, err = getRangeTimestamps(*startTime, *endTime, *periodDur)
	if err != nil {
		log.Fatalln("main: ", err)
	}

	// This check has moved below timestamp calculations because the period may now be a calculated value
	if periodDur.Nanoseconds()%1e9 != 0 || batchDur.Nanoseconds()%1e9 != 0 {
		log.Fatalln("main: --period and --batch must not have fractional seconds")
	}
	if *batchDur > *periodDur {
		batchDur = periodDur
	}

	log.Printf("main: Beginning metric collection against Prometheus endpoint '%v'", *baseURL)

	ctx := context.Background()
	client, err := api.NewClient(api.Config{Address: *baseURL})
	if err != nil {
		log.Fatalln("api.NewClient: ", err)
	}
	promApi := v1.NewAPI(client)

	checkPrefixes := make([]string, 0, len(collectMetrics))
	conflictPrefixes := make([]string, 0, len(collectMetrics))

	if *out != "" {
		checkPrefixes = append(checkPrefixes, *out)
	}
	if *nodePrefix != "" {
		for _, v := range collectMetrics {
			metricName, err := getMetricName(v)
			if err != nil {
				log.Fatalf("main: %v", err)
			}
			checkPrefixes = append(checkPrefixes, metricName)
		}
	}

	for _, prefix := range checkPrefixes {
		conflict, err := hasConflictingFiles(prefix)
		if err != nil {
			log.Fatalf("main: checking for existing export files with file prefix %v failed with error: %v", prefix, err)
		}
		if conflict {
			conflictPrefixes = append(conflictPrefixes, prefix+".*")
		}
	}
	if len(conflictPrefixes) > 0 {
		sort.Strings(conflictPrefixes)
		log.Fatalf("main: found existing export files with file prefix(es): %v; move any existing export files aside before proceeding", strings.Join(conflictPrefixes, " "))
	}

	// TODO: DRY this out
	// Loop through yb metrics list and export each metric according to its configuration
	for _, v := range collectMetrics {
		if v.collect {
			metricName, err := getMetricName(v)
			if err != nil {
				log.Fatalf("main: %v", err)
			}

			var ybMetric string

			// Make an empty slice with backing array capacity of 3 to hold PromQL labels
			labels := make([]string, 0, 3)
			if v.exportName != "" {
				// Non-empty exportName implies this is a *_export query, e.g. node_export
				// TODO: Make the Prometheus labels a map?
				labels = append(labels, fmt.Sprintf("export_type=\"%s\"", metricName))
				if *nodePrefix != "" {
					// Only print the node prefix selector if a node prefix was specified. The command line args are
					// validated at an earlier stage, so if we've reached this point, it means we already know the
					// prefix isn't required.
					labels = append(labels, fmt.Sprintf("node_prefix=\"%s\"", *nodePrefix))
				}
				if instanceLabelString != "" {
					labels = append(labels, instanceLabelString)
				}
			} else if v.jobName != "" {
				// Non-empty jobName implies this is prometheus or platform or one of the other job="?" queries
				labels = append(labels, fmt.Sprintf("job=\"%s\"", metricName))
				// The prometheus and platform jobs do not have exported_instance, so no need to add
				// the corresponding label
			}
			// ['export_type="node_export"', 'node_prefix="yb-dev-..."'] => '{export_type="node_export",node_prefix="yb-dev-..."}'
			ybMetric = fmt.Sprintf("{%v}", strings.Join(labels, ","))

			v.fileCount, err = exportMetric(ctx, promApi, ybMetric, beginTS, endTS, *periodDur, *batchDur, *batchesPerFile, metricName)

			if err != nil {
				log.Printf("exportMetric: export of metric %v failed with error %v; moving to next metric", metricName, err)
				continue
			}
		}
	}
	if *metric != "" {
		customMetricCount, err = exportMetric(ctx, promApi, *metric, beginTS, endTS, *periodDur, *batchDur, *batchesPerFile, *out)
		if err != nil {
			log.Fatalln("exportMetric:", err)
		}
	}
<<<<<<< HEAD

	if *enableTar {
		if *tarFilename == "" {
			// If filename is not provided, generate a default tar filename
			*tarFilename = generateDefaultTarFilename()
		} else {
			// Check if filename already exists
			if _, err := os.Stat(*tarFilename); err == nil {
				log.Fatalf("specified --tar_filename '%s' already exists; please choose a different filename", *tarFilename)
				return
			}
		}

		tarFileOut, err := os.Create(*tarFilename)
		if err != nil {
			log.Printf("Error writing archive: %v (File: %v)\n", err, *tarFilename)
			return
		}

		// Create the archive
		err = createArchive(tarFileOut)
		if err != nil {
			log.Printf("Error creating archive: %v\n", err)
		}
		// cleaning files
		for _, v := range collectMetrics {
			v := v
			metricName, err := getMetricName(v)
			if err != nil {
				log.Printf("could not retrieve metric name for metric v: %v", err)
			}
			if v.collect {
				_, err := cleanFiles(metricName, v.fileCount)
				if err != nil {
					log.Printf("Error cleaning files : %v", err)
				}
			}
		}

		fmt.Println("Finished creating metrics bundle:", *tarFilename)

	}
=======
	log.Println("main: Finished with Prometheus connection")
>>>>>>> 68e906d1
}<|MERGE_RESOLUTION|>--- conflicted
+++ resolved
@@ -15,10 +15,7 @@
 	"errors"
 	"flag"
 	"fmt"
-<<<<<<< HEAD
-=======
 	ywclient "github.com/yugabyte/platform-go-client"
->>>>>>> 68e906d1
 	"io"
 	"log"
 	"math"
@@ -55,28 +52,6 @@
 }
 
 var (
-<<<<<<< HEAD
-	customMetricCount uint // Holds custom metric file counts
-
-	// Also see init() below for aliases
-	debugLogging     = flag.Bool("debug", false, "enable additional debug logging")
-	version          = flag.Bool("version", false, "prints the promdump version and exits")
-	baseURL          = flag.String("url", "http://localhost:9090", "URL for Prometheus server API")
-	startTime        = flag.String("start_time", "", "RFC3339 `timestamp` to start querying at (e.g. 2023-03-13T01:00:00-0100).")
-	endTime          = flag.String("end_time", "", "RFC3339 `timestamp` to end querying at (default now)")
-	periodDur        = flag.Duration("period", 0, "time period to get data for")
-	batchDur         = flag.Duration("batch", defaultBatchDuration, "batch size: time period for each query to Prometheus server.")
-	metric           = flag.String("metric", "", "custom metric to fetch (optional; can include label values)")
-	out              = flag.String("out", "", "output file prefix; only used for custom --metric specifications")
-	nodePrefix       = flag.String("node_prefix", "", "node prefix value for Yugabyte Universe, e.g. yb-prod-appname")
-	prefixValidation = flag.Bool("node_prefix_validation", true, "set to false to disable node prefix validation")
-	instanceList     = flag.String("instances", "", "the instance name(s) for which to collect metrics (optional, mutually exclusive with --nodes; comma separated list, e.g. yb-prod-appname-n1,yb-prod-appname-n3,yb-prod-appname-n4,yb-prod-appname-n5,yb-prod-appname-n6,yb-prod-appname-n14; disables collection of platform metrics unless explicitly enabled with --platform")
-	nodeSet          = flag.String("nodes", "", "the node number(s) for which to collect metrics (optional, mutually exclusive with --instances); comma separated list of node numbers or ranges, e.g. 1,3-6,14; disables collection of platform metrics unless explicitly requested with --platform")
-	batchesPerFile   = flag.Uint("batches_per_file", 1, "batches per output file")
-	enableTar        = flag.Bool("tar", true, "enable bundling exported metrics into a tar file")
-	tarCompression   = flag.String("tar_compression_algorithm", "none", "compression algorithm to use when creating a tar bundle; one of \"gzip\", \"bzip2\", or \"none\"")
-	tarFilename      = flag.String("tar_filename", "", "filename for the generated tar file")
-=======
 	defaultBaseUrl = fmt.Sprintf("http://%v:%v", defaultYbaHostname, defaultPromPort)
 
 	// Also see init() below for aliases
@@ -97,13 +72,15 @@
 	instanceList            = flag.String("instances", "", "the instance name(s) for which to collect metrics (optional, mutually exclusive with --nodes; comma separated list, e.g. yb-prod-appname-n1,yb-prod-appname-n3,yb-prod-appname-n4,yb-prod-appname-n5,yb-prod-appname-n6,yb-prod-appname-n14; disables collection of platform metrics unless explicitly enabled with --platform")
 	nodeSet                 = flag.String("nodes", "", "the node number(s) for which to collect metrics (optional, mutually exclusive with --instances); comma separated list of node numbers or ranges, e.g. 1,3-6,14; disables collection of platform metrics unless explicitly requested with --platform")
 	batchesPerFile          = flag.Uint("batches_per_file", 1, "batches per output file")
+	enableTar               = flag.Bool("tar", true, "enable bundling exported metrics into a tar file")
+	tarCompression          = flag.String("tar_compression_algorithm", "none", "compression algorithm to use when creating a tar bundle; one of \"gzip\", \"bzip2\", or \"none\"")
+	tarFilename             = flag.String("tar_filename", "", "filename for the generated tar file")
 	useYbaApi               = false
 	ybaHostname             = flag.String("yba_api_hostname", defaultYbaHostname, "the hostname to use for calls to the YBA API (optional)")
 	ybaApiTimeout           = flag.Duration("yba_api_timeout", 10, "the HTTP timeout to use for YBA API calls, in seconds (optional)")
 	ybaToken                = flag.String("yba_api_token", "", "the API token to use for communication with YBA (optional)")
 	ybaTls                  = flag.Bool("yba_api_use_tls", true, "set to false to disable TLS for YBA API calls (insecure)")
 	skipYbaHostVerification = flag.Bool("skip_yba_host_verification", false, "bypasses TLS certificate verification for YBA API calls (insecure)")
->>>>>>> 68e906d1
 
 	// Whether to collect node_export, master_export, tserver_export, etc; see init() below for implementation
 	collectMetrics = map[string]*promExport{
@@ -119,6 +96,7 @@
 		"ycql": {exportName: "cql_export", collect: true, changedFromDefault: false, requiresNodePrefix: true},
 		"ysql": {exportName: "ysql_export", collect: true, changedFromDefault: false, requiresNodePrefix: true},
 	}
+	customMetricCount uint // Holds custom metric file counts
 
 	AppVersion = "DEV BUILD"
 	CommitHash = "POPULATED_BY_BUILD"
@@ -1113,7 +1091,7 @@
 			log.Fatalln("exportMetric:", err)
 		}
 	}
-<<<<<<< HEAD
+	log.Println("main: Finished with Prometheus connection")
 
 	if *enableTar {
 		if *tarFilename == "" {
@@ -1156,7 +1134,4 @@
 		fmt.Println("Finished creating metrics bundle:", *tarFilename)
 
 	}
-=======
-	log.Println("main: Finished with Prometheus connection")
->>>>>>> 68e906d1
 }