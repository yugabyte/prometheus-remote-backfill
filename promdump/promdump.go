// promdump fetches time series points for a given metric from Prometheus server
// and saves them into a series of json files. Files contain a serialized list of
// SampleStream messages (see model/value.go).
// Generated files can later be read by promremotewrite which will write the
// points to a Prometheus remote storage.
package main

import (
	"archive/tar"
	"compress/gzip"
	"context"
	"crypto/tls"
	"encoding/csv"
	"encoding/json"
	"errors"
	"flag"
	"fmt"
	ywclient "github.com/yugabyte/platform-go-client"
	"io"
	"log"
	"math"
	"net"
	"net/http"
	"os"
	"path/filepath"
	"regexp"
	"runtime"
	"sort"
	"strconv"
	"strings"
	"syscall"
	"time"

	"github.com/dsnet/compress/bzip2"
	"github.com/prometheus/client_golang/api"
	v1 "github.com/prometheus/client_golang/api/prometheus/v1"
	"github.com/prometheus/common/model"
)

const defaultPeriod = 7 * 24 * time.Hour // 7 days
const defaultBatchDuration = 24 * time.Hour
const defaultYbaHostname = "localhost"
const defaultPromPort = 9090

type promExport struct {
	exportName         string
	jobName            string
	collect            bool
	changedFromDefault bool
	requiresNodePrefix bool
	fileCount          uint
}

var (
	defaultBaseUrl = fmt.Sprintf("http://%v:%v", defaultYbaHostname, defaultPromPort)

	// Also see init() below for aliases
<<<<<<< HEAD
	debugLogging     = flag.Bool("debug", false, "enable additional debug logging")
	version          = flag.Bool("version", false, "prints the promdump version and exits")
	baseURL          = flag.String("url", "http://localhost:9090", "URL for Prometheus server API")
	startTime        = flag.String("start_time", "", "RFC3339 `timestamp` to start querying at (e.g. 2023-03-13T01:00:00-0100).")
	endTime          = flag.String("end_time", "", "RFC3339 `timestamp` to end querying at (default now)")
	periodDur        = flag.Duration("period", 0, "time period to get data for")
	batchDur         = flag.Duration("batch", defaultBatchDuration, "batch size: time period for each query to Prometheus server.")
	metric           = flag.String("metric", "", "custom metric to fetch (optional; can include label values)")
	out              = flag.String("out", "", "output file prefix; only used for custom --metric specifications")
	nodePrefix       = flag.String("node_prefix", "", "node prefix value for Yugabyte Universe, e.g. yb-prod-appname")
	prefixValidation = flag.Bool("node_prefix_validation", true, "set to false to disable node prefix validation")
	instanceList     = flag.String("instances", "", "the instance name(s) for which to collect metrics (optional, mutually exclusive with --nodes; comma separated list, e.g. yb-prod-appname-n1,yb-prod-appname-n3,yb-prod-appname-n4,yb-prod-appname-n5,yb-prod-appname-n6,yb-prod-appname-n14; disables collection of platform metrics unless explicitly enabled with --platform")
	nodeSet          = flag.String("nodes", "", "the node number(s) for which to collect metrics (optional, mutually exclusive with --instances); comma separated list of node numbers or ranges, e.g. 1,3-6,14; disables collection of platform metrics unless explicitly requested with --platform")
	batchesPerFile   = flag.Uint("batches_per_file", 1, "batches per output file")
	enableTar        = flag.Bool("tar", true, "enable bundling exported metrics into a tar file")
	tarCompression   = flag.String("tar_compression_algorithm", "none", "compression algorithm to use when creating a tar bundle; one of \"gzip\", \"bzip2\", or \"none\"")
	tarFilename      = flag.String("tar_filename", "", "filename for the generated tar file")
	removeFiles      = flag.Bool("remove_files", true, "Clean files after taring the files")
=======
	debugLogging            = flag.Bool("debug", false, "enable additional debug logging")
	version                 = flag.Bool("version", false, "prints the promdump version and exits")
	listUniverses           = flag.Bool("list_universes", false, "prints the list of Universes known to YBA and exits; requires a --yba_api_token")
	baseURL                 = flag.String("url", defaultBaseUrl, "URL for Prometheus server API")
	startTime               = flag.String("start_time", "", "RFC3339 `timestamp` to start querying at (e.g. 2023-03-13T01:00:00-0100).")
	endTime                 = flag.String("end_time", "", "RFC3339 `timestamp` to end querying at (default now)")
	periodDur               = flag.Duration("period", 0, "time period to get data for")
	batchDur                = flag.Duration("batch", defaultBatchDuration, "batch size: time period for each query to Prometheus server.")
	metric                  = flag.String("metric", "", "custom metric to fetch (optional; can include label values)")
	out                     = flag.String("out", "", "output file prefix; only used for custom --metric specifications")
	nodePrefix              = flag.String("node_prefix", "", "node prefix value for Yugabyte Universe, e.g. yb-prod-appname (deprecated)")
	prefixValidation        = flag.Bool("node_prefix_validation", true, "set to false to disable node prefix validation")
	universeName            = flag.String("universe_name", "", "the name of the Universe for which to collect metrics, as shown in the YBA UI")
	universeUuid            = flag.String("universe_uuid", "", "the UUID of the Universe for which to collect metrics")
	instanceList            = flag.String("instances", "", "the instance name(s) for which to collect metrics (optional, mutually exclusive with --nodes; comma separated list, e.g. yb-prod-appname-n1,yb-prod-appname-n3,yb-prod-appname-n4,yb-prod-appname-n5,yb-prod-appname-n6,yb-prod-appname-n14; disables collection of platform metrics unless explicitly enabled with --platform")
	nodeSet                 = flag.String("nodes", "", "the node number(s) for which to collect metrics (optional, mutually exclusive with --instances); comma separated list of node numbers or ranges, e.g. 1,3-6,14; disables collection of platform metrics unless explicitly requested with --platform")
	batchesPerFile          = flag.Uint("batches_per_file", 1, "batches per output file")
	enableTar               = flag.Bool("tar", true, "enable bundling exported metrics into a tar file")
	tarCompression          = flag.String("tar_compression_algorithm", "none", "compression algorithm to use when creating a tar bundle; one of \"gzip\", \"bzip2\", or \"none\"")
	tarFilename             = flag.String("tar_filename", "", "filename for the generated tar file")
	useYbaApi               = false
	ybaHostname             = flag.String("yba_api_hostname", defaultYbaHostname, "the hostname to use for calls to the YBA API (optional)")
	ybaApiTimeout           = flag.Duration("yba_api_timeout", 10, "the HTTP timeout to use for YBA API calls, in seconds (optional)")
	ybaToken                = flag.String("yba_api_token", "", "the API token to use for communication with YBA (optional)")
	ybaTls                  = flag.Bool("yba_api_use_tls", true, "set to false to disable TLS for YBA API calls (insecure)")
	skipYbaHostVerification = flag.Bool("skip_yba_host_verification", false, "bypasses TLS certificate verification for YBA API calls (insecure)")

>>>>>>> 42e8a2bd
	// Whether to collect node_export, master_export, tserver_export, etc; see init() below for implementation
	collectMetrics = map[string]*promExport{
		// collect: collect this by default (true/false)
		// changedFromDefault: flag has been overridden (placeholder set at runtime - leave false)
		"master":     {exportName: "master_export", collect: true, changedFromDefault: false, requiresNodePrefix: true},
		"node":       {exportName: "node_export", collect: true, changedFromDefault: false, requiresNodePrefix: true},
		"platform":   {jobName: "platform", collect: true, changedFromDefault: false, requiresNodePrefix: false},
		"prometheus": {jobName: "prometheus", collect: false, changedFromDefault: false, requiresNodePrefix: false},
		"tserver":    {exportName: "tserver_export", collect: true, changedFromDefault: false, requiresNodePrefix: true},
		// nb: cql_export is not a typo
		// TODO: Maybe add a "cql" alias but if we do that, we need to squash duplicates
		"ycql": {exportName: "cql_export", collect: true, changedFromDefault: false, requiresNodePrefix: true},
		"ysql": {exportName: "ysql_export", collect: true, changedFromDefault: false, requiresNodePrefix: true},
	}
	customMetricCount uint // Holds custom metric file counts

	AppVersion = "DEV BUILD"
	CommitHash = "POPULATED_BY_BUILD"
	BuildTime  = "POPULATED_BY_BUILD"
)

func init() {
	flag.BoolVar(version, "v", false, "prints the promdump version and exits")
	flag.StringVar(endTime, "timestamp", "", "alias for end_time (`timestamp`)")
	// Process CLI flags for collection of YB prometheus exports (master, node, tserver, ycql, ysql)
	for k, v := range collectMetrics {
		// Needed to break closure
		k := k
		v := v

		metricName, err := getMetricName(v)
		if err != nil {
			log.Fatalf("init: %v", err)
		}

		// Backticks set the type string for flags in --help output
		flag.Func(k, fmt.Sprintf("``collect metrics for %v (default %v)", metricName, v.collect), func(s string) error {
			var err error
			v.collect, err = strconv.ParseBool(s)
			v.changedFromDefault = true
			return err
		})
	}
}

func getMetricName(metric *promExport) (string, error) {
	if metric.exportName != "" && metric.jobName != "" {
		return "", errors.New("getMetricName: exportName and jobName are mutually exclusive")
	}

	if metric.exportName != "" {
		return metric.exportName, nil
	} else if metric.jobName != "" {
		return metric.jobName, nil
	}
	return "", errors.New("getMetricName: no metric name fields found, unable to determine metric name")
}

func logMetricCollectorConfig() {
	// Logs the collector config
	var collect []string
	var skip []string
	for _, v := range collectMetrics {

		metricName, err := getMetricName(v)
		if err != nil {
			log.Fatalf("logMetricCollectorConfig: %v", err)
		}

		if *out != "" && *out == metricName {
			log.Fatalf("The output file prefix '%v' is reserved. Specify a different --out value.", metricName)
		}
		if v.collect {
			collect = append(collect, metricName)
		} else {
			skip = append(skip, metricName)
		}
	}
	if len(collect) > 0 {
		sort.Strings(collect)
		log.Printf("main: collecting the following Yugabyte metrics: %v", strings.Join(collect, ", "))
	}
	if len(skip) > 0 {
		sort.Strings(skip)
		log.Printf("main: skipping the following Yugabyte metrics: %v", strings.Join(skip, ", "))
	}
	if *metric != "" {
		log.Printf("main: collecting the following custom metric: '%v'", *metric)
	}
}

// dump a slice of SampleStream messages to a json file.
func writeFile(values *[]*model.SampleStream, filePrefix string, fileNum uint) error {
	/*
	   This check is duplicated here because we call writeFile unconditionally to flush any pending writes before
	   exiting and we don't want to print a stray "Writing 0 results to file" line.
	*/
	if len(*values) == 0 {
		return nil
	}
	filename := fmt.Sprintf("%s.%05d", filePrefix, fileNum)
	valuesJSON, err := json.Marshal(values)
	if err != nil {
		return err
	}
	if *debugLogging {
		log.Printf("writeFile: writing %v results to file %v", len(*values), filename)
	}
	return os.WriteFile(filename, valuesJSON, 0644)

}

func cleanFiles(filePrefix string, fileNum uint) (uint, error) {
	for i := uint(0); i < fileNum; i++ {
		filename := fmt.Sprintf("%s.%05d", filePrefix, i)
		err := os.Remove(filename)
		if err != nil {
			// If removal of the first file fails, we have removed 0 files.
			log.Printf("cleanFiles: %v stale output file(s) removed. Removal of file %v failed.", i, filename)
			return i, err
		}
	}
	if fileNum > 0 {
		log.Printf("cleanFiles: %v stale output file(s) removed.", fileNum)
	}
	return fileNum, nil
}

func getRangeTimestamps(startTime string, endTime string, period time.Duration) (time.Time, time.Time, time.Duration, error) {
	var err error
	var startTS, endTS time.Time

	err = nil

	badTime := time.Time{}

	if startTime != "" && endTime != "" && period != 0 {
		return badTime, badTime, 0, errors.New("only two of start time, end time, and duration may be specified when calculating Prometheus query range")
	}

	// If neither the start time nor end time are specified, use the default end time for backward compatibility
	if startTime == "" && endTime == "" {
		endTS = time.Now()
	}

	// Parse any provided time strings into Go times
	if startTime != "" {
		startTS, err = time.Parse(time.RFC3339, startTime)
		if err != nil {
			return badTime, badTime, 0, err
		}
	}
	if endTime != "" {
		endTS, err = time.Parse(time.RFC3339, endTime)
		if err != nil {
			return badTime, badTime, 0, err
		}
	}

	// If the caller did not provide a period, we need to calculate it if possible or use the default if not
	if period == 0 {
		if startTime != "" && endTime != "" {
			// If both start time and end time are specified, the period is the difference
			period = endTS.Sub(startTS)
		} else {
			// In all other cases, the period should be the default
			period = defaultPeriod
		}
	}

	// When we reach this point, we are guaranteed to have one timestamp and the period,
	// so calculate the other timestamp if needed
	if startTS.IsZero() {
		startTS = endTS.Add(-period)
	} else if endTS.IsZero() {
		endTS = startTS.Add(period)
	}

	if startTS.After(time.Now()) {
		return badTime, badTime, 0, errors.New("start time must be in the past")
	}

	if startTS.After(endTS) {
		return badTime, badTime, 0, errors.New("start time is after end time, which is not permitted")
	}

	// Don't query past the current time because that would be dumb
	if endTS.After(time.Now()) {
		curTS := time.Now()
		log.Printf("getRangeTimestamps: end time %v is after current time %v; setting end time to %v and recalculating period", endTS.Format(time.RFC3339), curTS.Format(time.RFC3339), curTS.Format(time.RFC3339))
		endTS = curTS
		/*
		   Recalculate the period and round to the nearest second.

		   We may lose a single sample here by not rounding up but I'm not doing a bunch of annoying type conversions
		   for a 1/15 chance to lose one sample that we probably don't care about anyway.
		*/
		period = endTS.Sub(startTS).Round(time.Second)
	}

	if *debugLogging {
		log.Printf("getRangeTimestamps: returning start time %v, end time %v, and period %v", startTS.Format(time.RFC3339), endTS.Format(time.RFC3339), period)
	}
	return startTS, endTS, period, nil
}

func writeErrIsFatal(err error) bool {
	// Handle fatal golang "portable" errors
	if errors.Is(err, os.ErrPermission) {
		// Permission denied errors
		return true
	} else if errors.Is(err, os.ErrExist) || errors.Is(err, os.ErrNotExist) {
		// Errors if a file unexpectedly exists or doesn't exist
		return true
	}

	// Handle fatal OS-specific errors
	// nb: Checking ENOSPC may not work Windows but should work on all other supported OSes
	if runtime.GOOS != "windows" && errors.Is(err, syscall.ENOSPC) {
		// Out of disk space
		return true
	}

	return false
}
func exportMetric(ctx context.Context, promApi v1.API, metric string, beginTS time.Time, endTS time.Time, periodDur time.Duration, batchDur time.Duration, batchesPerFile uint, filePrefix string) (uint, error) {
	allBatchesFetched := false
	if *debugLogging {
		log.Printf("exportMetric: received start time %v, end time %v, and period %v", beginTS.Format(time.RFC3339), endTS.Format(time.RFC3339), periodDur)
	}

	values := make([]*model.SampleStream, 0, 0)
	fileNum := uint(0)
	// There's no way to restart a loop iteration in golang, so apply brute force and ignorance to batch size backoff
	for allBatchesFetched == false {
		batches := uint(math.Ceil(periodDur.Seconds() / batchDur.Seconds()))
		if batches > 99999 {
			return 0, fmt.Errorf("batch settings could generate %v batches, which is an unreasonable number of batches", batches)
		}
		log.Printf("exportMetric: querying metric '%v' from %v to %v in %v batches\n", metric, beginTS.Format(time.RFC3339), endTS.Format(time.RFC3339), batches)
		for batch := uint(1); batch <= batches; batch++ {
			// TODO: Refactor this into getBatch()?
			queryTS := beginTS.Add(batchDur * time.Duration(batch))
			lookback := batchDur.Seconds()
			if queryTS.After(endTS) {
				lookback -= queryTS.Sub(endTS).Seconds()
				queryTS = endTS
			}

			query := fmt.Sprintf("%s[%ds]", metric, int64(lookback))
			if *debugLogging {
				log.Printf("exportMetric: executing query '%s' ending at timestamp %v", query, queryTS.Format(time.RFC3339))
			} else {
				log.Printf("exportMetric: batch %v/%v (to %v)", batch, batches, queryTS.Format(time.Stamp))
			}
			// TODO: Add support for overriding the timeout; remember it can only go *smaller*
			value, _, err := promApi.Query(ctx, query, queryTS)

			if err != nil {
				// This is horrible but the golang prometheus_client swallows the 422 HTTP return code, so we have to
				// scrape instead :(
				tooManySamples, _ := regexp.Match("query processing would load too many samples into memory", []byte(err.Error()))
				if tooManySamples {
					newBatchDur := time.Duration(batchDur.Nanoseconds() / 2)
					log.Printf("exportMetric: too many samples in result set. Reducing batch size from %v to %v and trying again.", batchDur, newBatchDur)
					_, err := cleanFiles(filePrefix, fileNum)
					fileNum = 0
					if err != nil {
						return 0, fmt.Errorf("failed to clean up stale export files: %w", err)
					}
					batchDur = newBatchDur
					if batchDur.Seconds() <= 1 {
						return 0, fmt.Errorf("failed to query Prometheus for metric %v - too much data even at minimum batch size", metric)
					}
					break
				} else {
					return 0, err
				}
			}

			if value == nil {
				return 0, fmt.Errorf("metric %v returned an invalid result set", metric)
			}

			if value.Type() != model.ValMatrix {
				return 0, fmt.Errorf("when querying metric %v, expected return value to be of type matrix; got type %v instead", metric, value.Type())
			}
			// model/value.go says: type Matrix []*SampleStream
			values = append(values, value.(model.Matrix)...)

			if batch%batchesPerFile == 0 {
				if len(values) > 0 {
					err = writeFile(&values, filePrefix, fileNum)
					if err != nil {
						batchErr := fmt.Errorf("batch write failed with '%w'", err)
						if writeErrIsFatal(batchErr) {
							log.Fatalf("exportMetric: %v, giving up", batchErr)
						}
						return 0, batchErr
					}
					fileNum++
					values = make([]*model.SampleStream, 0, 0)
				} else {
					log.Println("exportMetric: no results for this query, skipping write")
				}
			}
			// If this is the last batch, exit the outer loop
			if batch == batches {
				allBatchesFetched = true
			}
		}
	}

	return fileNum, writeFile(&values, filePrefix, fileNum)

}

func createArchive(buf io.Writer) error {
	// Create new Writers for gzip , bzip2 and none(tar)

	var tw *tar.Writer

	switch *tarCompression {
	case "gzip":
		gw := gzip.NewWriter(buf)
		defer gw.Close()
		tw = tar.NewWriter(gw)

	case "bzip2":
		bw, err := bzip2.NewWriter(buf, nil)
		if err != nil {
			return err
		}
		defer bw.Close()
		tw = tar.NewWriter(bw)

	case "none":
		tw = tar.NewWriter(buf)
	default:
		log.Fatalf("unsupported compression type: %v ", *tarCompression)
		return nil

	}
	defer tw.Close()

	// Iterate over collectMetrics and add them to the tar archive
	for _, v := range collectMetrics {
		metricName, err := getMetricName(v)
		for i := uint(0); i < v.fileCount; i++ {
			if err != nil {
				log.Fatalf("createArchive: %v", err)
			}
			filename := fmt.Sprintf("%s.%05d", metricName, i)
			err = addToArchive(tw, filename)
			if err != nil {
				return err
			}

		}
	}
	//custom filename collect and add them to the tar archive
	if *out != "" {
		for i := uint(0); i < customMetricCount; i++ {
			filename := fmt.Sprintf("%s.%05d", *out, i)
			err := addToArchive(tw, filename)
			if err != nil {
				return err
			}

		}

	}

	return nil
}

func addToArchive(tw *tar.Writer, filename string) error {
	// Open the file which will be written into the archive
	file, err := os.Open(filename)
	if err != nil {
		return err
	}
	defer file.Close()

	// Get FileInfo about our file providing file size, mode, etc.
	info, err := file.Stat()
	if err != nil {
		return err
	}

	// Create a tar Header from the FileInfo data
	header, err := tar.FileInfoHeader(info, info.Name())
	if err != nil {
		return err
	}

	// Write file header to the tar archive
	if err := tw.WriteHeader(header); err != nil {
		return err
	}

	// Copy file content to tar archive
	_, err = io.Copy(tw, file)
	if err != nil {
		return err
	}

	return nil
}

func generateDefaultTarFilename() string {

	switch *tarCompression {
	case "gzip":
		return fmt.Sprintf("promdump-%s-%s.tar.gz", *nodePrefix, time.Now().Format("20060102-150405")) // Format: YYYYMMDD-HHMMSS
	case "bzip2":
		return fmt.Sprintf("promdump-%s-%s.tar.bz2", *nodePrefix, time.Now().Format("20060102-150405"))

	}
	return fmt.Sprintf("promdump-%s-%s.tar", *nodePrefix, time.Now().Format("20060102-150405"))

}

func getBatch(ctx context.Context, promApi v1.API, metric string, beginTS time.Time, endTS time.Time, periodDur time.Duration, batchDur time.Duration) ([]*model.SampleStream, error) {
	// TODO: Refactor to use this func or get rid of it
	return nil, nil
}

func hasConflictingFiles(filename string) (bool, error) {
	matches, err := filepath.Glob(fmt.Sprintf("%s.[0-9][0-9][0-9][0-9][0-9]", filename))
	if err != nil {
		return true, err
	}
	return len(matches) > 0, nil
}

func buildInstanceLabelString(instanceList string, nodeSet string) (string, error) {
	instanceLabelString := ""
	if instanceList != "" {
		// This branch of the if converts a comma separated list of instances into a regular expression that will match
		// against each of the instance names, e.g. instance1,instance2 => (?:instance1|instance2)

		// Using a CSV library here is *probably* overkill but it's not any harder to read and should save us grief if
		// there are any weird characters in the input.
		r := csv.NewReader(strings.NewReader(instanceList))
		instances, err := r.Read()
		if err != nil {
			return "", fmt.Errorf("failed to parse --instances flag: %w", err)
		}
		/*
			The extra | before the list of instance names is required so we capture certain metrics like "up"
			that can't be relabeled and therefore do not have an exported_instance label. This may result in collecting
			duplicates for these metrics but dupes are the lesser of two evils in this case since the "up" metric
			is extremely useful for troubleshooting certain classes of issues.
		*/
		// TODO: Warn if the instances don't start with the same substring?
		// TODO: Validate the instance list to make sure all the instances end with a node number?
		instanceLabelString = fmt.Sprintf("exported_instance=~\"(?:|%v)\"", strings.Join(instances, "|"))
	} else if nodeSet != "" {
		// This branch of the if converts a comma separated list of node numbers or ranges of node numbers into a
		// regular expression that will match against node names, e.g. 1,3-7,12 => yb-dev-univname-n(?:1|3|4|5|6|7|12)

		// Using a CSV library here is *probably* overkill but it's not any harder to read and should save us grief if
		// there are any weird characters in the input.
		r := csv.NewReader(strings.NewReader(nodeSet))
		fields, err := r.Read()
		if err != nil {
			return "", fmt.Errorf("failed to parse --nodes flag: %w", err)
		}
		// Matches individual node numbers (natural numbers)
		nodeNumRe := regexp.MustCompile(`^(\d+)$`)
		// Matches ranges of the format a-c (where a and c are arbitrary natural numbers)
		rangeRe := regexp.MustCompile(`^([1-9][0-9]*)-([1-9][0-9]*)$`)
		var nodes []string
		for _, v := range fields {
			if *debugLogging {
				log.Printf("buildInstanceLabelString: found field '%v' in --nodes flag", v)
			}
			rangeMatches := rangeRe.FindStringSubmatch(v)

			if nodeNumRe.FindStringSubmatch(v) != nil {
				// We'll hit this branch if we find an individual node number in a field
				if *debugLogging {
					log.Printf("buildInstanceLabelString: adding node n%v to the node list", v)
				}
				nodes = append(nodes, v)
			} else if len(rangeMatches) == 3 {
				// We'll hit this branch if we matched the range regular expression rangeRe above, e.g. 3-7
				if *debugLogging {
					log.Printf("buildInstanceLabelString: found matches '%v' in --nodes flag", rangeMatches)
				}
				var low, high int
				low, err = strconv.Atoi(rangeMatches[1])
				high, err = strconv.Atoi(rangeMatches[2])
				if low > high {
					log.Printf("WARN: buildInstanceLabelString: found node range '%v' with min %v greater than max %v; swapping min and max and proceeding anyway", v, low, high)
					low, high = high, low
				}
				if *debugLogging {
					log.Printf("buildInstanceLabelString: parsed lower bound '%v' and upper bound '%v' in node range '%v'", low, high, v)
				}
				for i := low; i <= high; i++ {
					if *debugLogging {
						log.Printf("buildInstanceLabelString: adding node n%v to the node list", i)
					}
					nodes = append(nodes, strconv.Itoa(i))
				}
			} else {
				// The field is neither a node number nor a valid range, which is probably some kind of typo
				// nb: nodes are indexed from 1, therefore ranges are not permitted to start or end at 0
				return "", fmt.Errorf("unknown node specifier '%v' in --nodes flag", v)
			}
		}
		log.Printf("buildInstanceLabelString: using node list %v", nodes)
		/*
			As above, the extra | before the list of instance names is required so we capture certain metrics like "up"
			that can't be relabeled and therefore do not have an exported_instance label. This may result in collecting
			duplicates for these metrics but dupes are the lesser of two evils in this case since the "up" metric
			is extremely useful for troubleshooting certain classes of issues.
		*/
		instanceLabelString = fmt.Sprintf("exported_instance=~\"(?:|%v-n(?:%v))\"", *nodePrefix, strings.Join(nodes, "|"))
	}
	return instanceLabelString, nil
}

func setupYBAAPI(ctx context.Context) (*ywclient.APIClient, error) {
	// A very large number of customers are using self-signed certificates, so we need to be able to turn off
	// certificate verification.
	tlsCc := &tls.Config{
		InsecureSkipVerify: *skipYbaHostVerification,
	}

	tr := &http.Transport{
		TLSClientConfig: tlsCc,
	}

	httpClient := &http.Client{
		Timeout:   time.Second * *ybaApiTimeout,
		Transport: tr,
	}

	configuration := ywclient.NewConfiguration()
	if *ybaTls {
		configuration.Scheme = "https"
	} else {
		configuration.Scheme = "http"
	}

	log.Printf("Using hostname '%v' to connect to the YBA API", *ybaHostname)

	// Validate the provided YBA hostname by performing a hostname lookup on it. The behaviour of this lookup may
	// vary by operating system. Discard the returned IP address list because we don't actually care what the IP is,
	// only that hostname resolution succeeded.
	_, err := net.LookupHost(*ybaHostname)
	if err != nil {
		log.Fatalf("YBA hostname lookup failed: %v", err)
	}
	configuration.Host = *ybaHostname
	configuration.Debug = *debugLogging
	configuration.HTTPClient = httpClient

	return ywclient.NewAPIClient(configuration), nil
}

func getCustomerUuid(ctx context.Context, client *ywclient.APIClient) (string, error) {
	if *debugLogging {
		log.Println("Making YBA API call ListOfCustomers")
	}
	customers, r, err := client.CustomerManagementApi.ListOfCustomers(ctx).Execute()
	if err != nil {
		return "", fmt.Errorf("API call ListOfCustomers failed: %w", err)
	}
	defer func() {
		err := r.Body.Close()
		if err != nil {
			log.Fatalf("getCustomerUuid: failed to close HTTP response body: %v", err)
		}
	}()
	// Status codes between 200 and 299 indicate success
	statusOK := r.StatusCode >= 200 && r.StatusCode < 300
	if !statusOK {
		// In case we later need special handling for specific http status codes
		var msg error
		switch r.StatusCode {
		default:
			msg = fmt.Errorf("http request failed with status %v", r.StatusCode)
		}
		return "", fmt.Errorf("API call ListOfCustomers failed: %w", msg)
	}
	if len(customers) > 1 {
		return "", fmt.Errorf("multi-tenant environments are not currently supported")
	}
	customer := customers[0]

	if *debugLogging {
		log.Printf("getCustomerUuid: found customer '%v' with UUID '%v'", customer.Name, *customer.Uuid)
	}
	return *customer.Uuid, nil
}

func getUniverseList(ctx context.Context, client *ywclient.APIClient, cUuid string) ([]ywclient.UniverseResp, error) {
	universes, r, err := client.UniverseManagementApi.ListUniverses(ctx, cUuid).Execute()
	if err != nil {
		return []ywclient.UniverseResp{}, fmt.Errorf("API call ListUniverses failed: %w", err)
	}
	defer func() {
		err := r.Body.Close()
		if err != nil {
			log.Fatalf("getUniverseList: failed to close HTTP response body: %v", err)
		}
	}()
	statusOK := r.StatusCode >= 200 && r.StatusCode < 300
	if !statusOK {
		var msg error
		switch r.StatusCode {
		default:
			msg = fmt.Errorf("http request failed with status %v", r.StatusCode)
		}
		return []ywclient.UniverseResp{}, fmt.Errorf("API call GetUniverse failed: %w", msg)
	}

	return universes, nil
}

func getUniverseByName(ctx context.Context, client *ywclient.APIClient, cUuid string, universeName string) (ywclient.UniverseResp, error) {
	// TODO: This could probably be DRY'd out
	universes, r, err := client.UniverseManagementApi.ListUniverses(ctx, cUuid).Name(universeName).Execute()
	if err != nil {
		return ywclient.UniverseResp{}, fmt.Errorf("API call ListUniverses failed: %w", err)
	}
	defer func() {
		err := r.Body.Close()
		if err != nil {
			log.Fatalf("getUniverseByName: failed to close HTTP response body: %v", err)
		}
	}()
	statusOK := r.StatusCode >= 200 && r.StatusCode < 300
	if !statusOK {
		var msg error
		switch r.StatusCode {
		default:
			msg = fmt.Errorf("http request failed with status %v", r.StatusCode)
		}
		return ywclient.UniverseResp{}, fmt.Errorf("API call GetUniverse failed: %w", msg)
	}
	// If we get back 0 Universes, it probably means we were given a bad --universe_name
	if len(universes) == 0 {
		return ywclient.UniverseResp{}, fmt.Errorf("universe with name '%v' not found", universeName)
	}
	// Universe names must be unique, so the first Universe should be the only Universe
	if len(universes) > 1 {
		return ywclient.UniverseResp{}, fmt.Errorf("multiple universes with universe name '%v' found, which should never happen", universeName)
	}
	universe := universes[0]

	return universe, nil
}

func getUniverseByUuid(ctx context.Context, client *ywclient.APIClient, cUuid string, universeUuid string) (ywclient.UniverseResp, error) {
	universe, r, err := client.UniverseManagementApi.GetUniverse(ctx, cUuid, universeUuid).Execute()
	statusOK := r.StatusCode >= 200 && r.StatusCode < 300
	// The YBA API is doing the wrong thing here. The GetUniverse call returns an error if the HTTP call succeeds but
	// the server responds with an HTTP error code. This violates the semantics of the Golang http client in various
	//  ways.
	if err != nil || !statusOK {
		switch r.StatusCode {
		case 400:
			// Response Body:
			// {
			//   "success":false,
			//   "httpMethod":"GET",
			//   "requestUri":"/api/v1/customers/ca1b9bda-0000-0000-0000-2b8068ccd5e2/universes/fdb24ab4-0000-0000-0000-6763d1af32d0",
			//   "error":"Cannot find universe fdb24ab4-0000-0000-0000-6763d1af32d0"
			// }
			var apiError ywclient.YBPError
			body, err := io.ReadAll(r.Body)
			if err != nil {
				return ywclient.UniverseResp{}, fmt.Errorf("failed to read response body while handling HTTP error: %w", err)
			}
			err = json.Unmarshal(body, &apiError)
			if err != nil {
				return ywclient.UniverseResp{}, fmt.Errorf("failed to unmarshal JSON response while handling HTTP error: %w", err)
			}
			if strings.HasPrefix(*apiError.Error, "Cannot find universe") {
				return ywclient.UniverseResp{}, fmt.Errorf("universe with UUID '%v' not found", universeUuid)
			} else {
				return ywclient.UniverseResp{}, fmt.Errorf("unknown error while handling HTTP error 400 from YBA API; bad response: %+v", r)
			}
		default:
			return ywclient.UniverseResp{}, fmt.Errorf("HTTP request failed with status %v; bad response: %+v", r.StatusCode, r)
		}
	}
	// We are deliberately leaking a socket here because there are cases that might lead to a double close, which would
	// crash the promdump utility. promdump is a short-lived process and the leaked socket will be cleaned up on
	// exit anyway.
	// defer r.Body.Close()
	log.Printf("Found Universe '%v'", *universe.Name)

	return universe, nil
}

// TODO: Should this use a writer?
func printUniverseList(universes []ywclient.UniverseResp) {
	fmt.Println()
	fmt.Printf("%4v\t%-36v\t%-30v\n", "#", "Universe UUID", "Universe Name")
	fmt.Printf("%v\t%v\t%v\n", strings.Repeat("-", 4), strings.Repeat("-", 36), strings.Repeat("-", 30))
	//log.Println("#   \tUniverse UUID                       \tUniverse Name")
	//fmt.Println("----\t------------------------------------\t------------------------------")
	for k, v := range universes {
		fmt.Printf("%4v\t%v\t%v\n", k+1, *v.UniverseUUID, *v.Name)
	}
	fmt.Println()
}

func main() {
	flag.Parse()

	verString := fmt.Sprintf("promdump version %v from commit %v built %v\n", AppVersion, CommitHash, BuildTime)

	if *version {
		fmt.Printf(verString)
		os.Exit(0)
	}

	log.Printf(verString)

	if flag.NArg() > 0 {
		log.Fatalf("Too many arguments: %v. Check for typos.", strings.Join(flag.Args(), " "))
	}

	// Don't include ybaHostname in the list of flags that trigger YBA API mode because it has a default value
	if *listUniverses || *universeName != "" || *universeUuid != "" || *ybaToken != "" {
		useYbaApi = true
	}

	if useYbaApi {
		if *ybaToken == "" {
			log.Fatalln("The --yba_api_token flag is required when using the YBA API. See the YBA API documentation at: https://api-docs.yugabyte.com/")
		}

		// The customer has specified a node prefix and also a flag that activates YBA mode. This is not allowed.
		if *nodePrefix != "" {
			log.Fatalln("The --node_prefix flag is incompatible with the YBA API. Use --universe_name or --universe_uuid instead.")
		}

		if (*universeName == "" && *universeUuid == "") && !*listUniverses {
			log.Fatalln("One of --universe_name or --universe_uuid must be specified when using the YBA API.")
		}

		if *universeName != "" && *universeUuid != "" {
			log.Fatalln("The --universe_name and --universe_uuid flags are mutually exclusive.")
		}

		if *universeUuid != "" {
			// fdb24ab4-0000-0000-0000-6763d1af32d9
			isValidUuid, err := regexp.Match("^[0-9a-f]{8}(?:-[0-9a-f]{4}){3}-[0-9a-f]{12}$", []byte(*universeUuid))
			if err != nil {
				log.Fatalf("Failed to validate --universe_uuid flag: %v", err)
			}
			if !isValidUuid {
				log.Fatalf("Invalid UUID in --universe_uuid flag. UUIDs must be hexadecimal digits and dashes in the format 'fdb24ab4-0000-0000-0000-6763d1af32d9'")
			}
		}

		if !*ybaTls {
			log.Printf("Warning: Disabling TLS for YBA communication is insecure and not recommended!")
		} else if *skipYbaHostVerification { // ybaTls is implicitly true here
			// Only reached if TLS is enabled and skipYbaHostVerification is true
			log.Println("Warning: Disabling YBA host verification is insecure and not recommended!")
		}

		log.Println("main: Connecting to YBA API")

		// Create a context with the YBA API token in it to pass into functions that make YBA API calls
		ybaCtx := context.WithValue(context.Background(),
			ywclient.ContextAPIKeys,
			map[string]ywclient.APIKey{
				"apiKeyAuth": {
					Key: *ybaToken,
				},
			})

		ybaClient, err := setupYBAAPI(ybaCtx)
		if err != nil {
			log.Fatalf("Failed to initialize the YBA API: %v", err)
		}

		cUuid, err := getCustomerUuid(ybaCtx, ybaClient)
		if err != nil {
			log.Fatalf("Failed to retrieve customer UUID from YBA: %v", err)
		}
		log.Printf("Found customer UUID '%v'", cUuid)

		if *listUniverses {
			universes, err := getUniverseList(ybaCtx, ybaClient, cUuid)
			if err != nil {
				log.Fatalf("getUniverseList: failed with: %v", err)
			}
			printUniverseList(universes)
			os.Exit(0)
		}

		var universe ywclient.UniverseResp
		if *universeName != "" {
			log.Printf("Looking up Universe with name '%v' using the YBA API", *universeName)
			universe, err = getUniverseByName(ybaCtx, ybaClient, cUuid, *universeName)
			if err != nil {
				log.Printf("getUniverseByName: failed with: %v", err)
				universes, err := getUniverseList(ybaCtx, ybaClient, cUuid)
				if err != nil {
					log.Fatalf("getUniverseList: failed with: %v", err)
				}
				printUniverseList(universes)
				log.Fatalf("Specify a Universe from the list above using --universe_uuid or --universe_name")
			}
			log.Printf("Found Universe '%v'", *universe.Name)
		} else if *universeUuid != "" {
			log.Printf("Looking up Universe with UUID '%v' using the YBA API", *universeUuid)
			universe, err = getUniverseByUuid(ybaCtx, ybaClient, cUuid, *universeUuid)
			if err != nil {
				log.Printf("getUniverseByUuid: failed with: %v", err)
				universes, err := getUniverseList(ybaCtx, ybaClient, cUuid)
				if err != nil {
					log.Fatalf("getUniverseList: failed with: %v", err)
				}
				printUniverseList(universes)
				log.Fatalf("Specify a Universe from the list above using --universe_uuid or --universe_name")
			}
		}
		log.Printf("Found node prefix '%v' for Universe '%v'", *universe.UniverseDetails.NodePrefix, *universe.Name)
		*nodePrefix = *universe.UniverseDetails.NodePrefix
		// Since we got the node prefix directly from YBA, we're going to assume it's correct and  turn validation OFF
		*prefixValidation = false

		log.Println("main: Finished with YBA API")
	} else {
		log.Printf("Warning: The --node_prefix flag is deprecated. It is recommended to provide a --yba_api_token and use --universe_name or --universe_uuid instead.")
	}

	if *nodePrefix == "" && *metric == "" {
		log.Fatalln("Specify a universe by name or UUID (if collecting default Yugabyte metrics), a custom metric using --metric, or both.")
	}

	if *nodePrefix != "" && *prefixValidation {
		prefixHasNodeNum, _ := regexp.Match("-n[0-9]+$", []byte(*nodePrefix))
		validPrefixFormat, _ := regexp.Match("^yb-(?:dev|demo|stage|prod)-[a-zA-Z0-9]([-a-zA-Z0-9]*[a-zA-Z0-9])?$", []byte(*nodePrefix))
		// The node prefix must not end with a node number. This is a common error, so we check it specifically.
		if prefixHasNodeNum {
			log.Fatalf("Invalid --node_prefix value '%v'. Node prefix must not include a node number. Use --nodes or --instances to filter by node.", *nodePrefix)
		}
		// If a node prefix is specified, it must begin with yb-, followed by the environment name and a valid
		// Universe name. Universe names are limited to alphanumeric characters, plus dash. They must begin and end
		// with an alphanumeric character.
		if !validPrefixFormat {
			log.Fatalf("Invalid --node_prefix value '%v'. Node prefixes must be in the format 'yb-<dev|demo|stage|prod>-<universe-name>', e.g. 'yb-prod-my-universe'.", *nodePrefix)
		}
	}

	if *nodePrefix == "" && *metric != "" {
		// If the user has not provided a node prefix but has provided a metric, flip default yb metrics
		// collection off.
		for _, v := range collectMetrics {
			v := v
			if !v.changedFromDefault {
				v.collect = false
			}
			if *nodePrefix == "" && *instanceList == "" && v.collect && v.requiresNodePrefix {
				log.Fatalln("Specify a --node_prefix value or a --instances value, or remove any Yugabyte metric export collection flags (--master, --node, etc.)")
			}
		}
	}

	if *metric != "" && *out == "" {
		log.Fatalln("When specifying a custom --metric, output file prefix --out is required.")
	}

	if *instanceList != "" && *nodeSet != "" {
		log.Fatalln("The --instances and --nodes flags are mutually exclusive.")
	}

	var instanceLabelString string
	var err error
	instanceLabelString, err = buildInstanceLabelString(*instanceList, *nodeSet)
	if err != nil {
		if *instanceList != "" {
			log.Fatalf("main: unable to build PromQL instance label: %v; verify that the --instances flag is correctly formatted", err)
		} else if *nodeSet != "" {
			log.Fatalf("main: unable to build PromQL instance label: %v; verify that the --nodes flag is correctly formatted", err)
		}
	}
	if instanceLabelString == "" {
		log.Println("main: not filtering by exported_instance")
	} else {
		log.Printf("main: using exported_instance filter '%v'", instanceLabelString)
		// Toggle collection of platform metrics off by default if using an exported_instance filter
		if !collectMetrics["platform"].changedFromDefault {
			log.Printf("WARN: main: metrics collection has been filtered to specific nodes; disabling collection of platform metrics (specify --platform to re-enable)")
			collectMetrics["platform"].collect = false
		}
	}

	logMetricCollectorConfig()

	if *startTime != "" && *endTime != "" && *periodDur != 0 {
		log.Fatalln("main: too many time arguments; specify either --start_time and --end_time or a time and --period")
	}

	var beginTS, endTS time.Time
	// var err error - already declared above
	beginTS, endTS, *periodDur, err = getRangeTimestamps(*startTime, *endTime, *periodDur)
	if err != nil {
		log.Fatalln("main: ", err)
	}

	// This check has moved below timestamp calculations because the period may now be a calculated value
	if periodDur.Nanoseconds()%1e9 != 0 || batchDur.Nanoseconds()%1e9 != 0 {
		log.Fatalln("main: --period and --batch must not have fractional seconds")
	}
	if *batchDur > *periodDur {
		batchDur = periodDur
	}

	log.Printf("main: Beginning metric collection against Prometheus endpoint '%v'", *baseURL)

	ctx := context.Background()
	client, err := api.NewClient(api.Config{Address: *baseURL})
	if err != nil {
		log.Fatalln("api.NewClient: ", err)
	}
	promApi := v1.NewAPI(client)

	checkPrefixes := make([]string, 0, len(collectMetrics))
	conflictPrefixes := make([]string, 0, len(collectMetrics))

	if *out != "" {
		checkPrefixes = append(checkPrefixes, *out)
	}
	if *nodePrefix != "" {
		for _, v := range collectMetrics {
			metricName, err := getMetricName(v)
			if err != nil {
				log.Fatalf("main: %v", err)
			}
			checkPrefixes = append(checkPrefixes, metricName)
		}
	}

	for _, prefix := range checkPrefixes {
		conflict, err := hasConflictingFiles(prefix)
		if err != nil {
			log.Fatalf("main: checking for existing export files with file prefix %v failed with error: %v", prefix, err)
		}
		if conflict {
			conflictPrefixes = append(conflictPrefixes, prefix+".*")
		}
	}
	if len(conflictPrefixes) > 0 {
		sort.Strings(conflictPrefixes)
		log.Fatalf("main: found existing export files with file prefix(es): %v; move any existing export files aside before proceeding", strings.Join(conflictPrefixes, " "))
	}

	// TODO: DRY this out
	// Loop through yb metrics list and export each metric according to its configuration
	for _, v := range collectMetrics {
		if v.collect {
			metricName, err := getMetricName(v)
			if err != nil {
				log.Fatalf("main: %v", err)
			}

			var ybMetric string

			// Make an empty slice with backing array capacity of 3 to hold PromQL labels
			labels := make([]string, 0, 3)
			if v.exportName != "" {
				// Non-empty exportName implies this is a *_export query, e.g. node_export
				// TODO: Make the Prometheus labels a map?
				labels = append(labels, fmt.Sprintf("export_type=\"%s\"", metricName))
				if *nodePrefix != "" {
					// Only print the node prefix selector if a node prefix was specified. The command line args are
					// validated at an earlier stage, so if we've reached this point, it means we already know the
					// prefix isn't required.
					labels = append(labels, fmt.Sprintf("node_prefix=\"%s\"", *nodePrefix))
				}
				if instanceLabelString != "" {
					labels = append(labels, instanceLabelString)
				}
			} else if v.jobName != "" {
				// Non-empty jobName implies this is prometheus or platform or one of the other job="?" queries
				labels = append(labels, fmt.Sprintf("job=\"%s\"", metricName))
				// The prometheus and platform jobs do not have exported_instance, so no need to add
				// the corresponding label
			}
			// ['export_type="node_export"', 'node_prefix="yb-dev-..."'] => '{export_type="node_export",node_prefix="yb-dev-..."}'
			ybMetric = fmt.Sprintf("{%v}", strings.Join(labels, ","))

			v.fileCount, err = exportMetric(ctx, promApi, ybMetric, beginTS, endTS, *periodDur, *batchDur, *batchesPerFile, metricName)

			if err != nil {
				log.Printf("exportMetric: export of metric %v failed with error %v; moving to next metric", metricName, err)
				continue
			}
		}
	}
	if *metric != "" {
		customMetricCount, err = exportMetric(ctx, promApi, *metric, beginTS, endTS, *periodDur, *batchDur, *batchesPerFile, *out)
		if err != nil {
			log.Fatalln("exportMetric:", err)
		}
	}
	log.Println("main: Finished with Prometheus connection")

	if *enableTar {
		if *tarFilename == "" {
			// If filename is not provided, generate a default tar filename
			*tarFilename = generateDefaultTarFilename()
		} else {
			// Check if filename already exists
			if _, err := os.Stat(*tarFilename); err == nil {
				log.Fatalf("specified --tar_filename '%s' already exists; please choose a different filename", *tarFilename)
				return
			}
		}

		tarFileOut, err := os.Create(*tarFilename)
		if err != nil {
			log.Printf("Error writing archive: %v (File: %v)\n", err, *tarFilename)
			return
		}

		// Create the archive
		err = createArchive(tarFileOut)
		if err != nil {
			log.Printf("Error creating archive: %v\n", err)
		}
		// cleaning files
		if *removeFiles {
			for _, v := range collectMetrics {
				v := v
				metricName, err := getMetricName(v)
				if err != nil {
					log.Printf("could not retrieve metric name for metric v: %v", err)
				}
				if v.collect {
					_, err := cleanFiles(metricName, v.fileCount)
					if err != nil {
						log.Printf("Error cleaning files : %v", err)
					}
				}
			}
		} else {
			fmt.Println("Files is not remove since removefiles flag is disable")
		}

		fmt.Println("Finished creating metrics bundle:", *tarFilename)

	}
}<|MERGE_RESOLUTION|>--- conflicted
+++ resolved
@@ -55,26 +55,6 @@
 	defaultBaseUrl = fmt.Sprintf("http://%v:%v", defaultYbaHostname, defaultPromPort)
 
 	// Also see init() below for aliases
-<<<<<<< HEAD
-	debugLogging     = flag.Bool("debug", false, "enable additional debug logging")
-	version          = flag.Bool("version", false, "prints the promdump version and exits")
-	baseURL          = flag.String("url", "http://localhost:9090", "URL for Prometheus server API")
-	startTime        = flag.String("start_time", "", "RFC3339 `timestamp` to start querying at (e.g. 2023-03-13T01:00:00-0100).")
-	endTime          = flag.String("end_time", "", "RFC3339 `timestamp` to end querying at (default now)")
-	periodDur        = flag.Duration("period", 0, "time period to get data for")
-	batchDur         = flag.Duration("batch", defaultBatchDuration, "batch size: time period for each query to Prometheus server.")
-	metric           = flag.String("metric", "", "custom metric to fetch (optional; can include label values)")
-	out              = flag.String("out", "", "output file prefix; only used for custom --metric specifications")
-	nodePrefix       = flag.String("node_prefix", "", "node prefix value for Yugabyte Universe, e.g. yb-prod-appname")
-	prefixValidation = flag.Bool("node_prefix_validation", true, "set to false to disable node prefix validation")
-	instanceList     = flag.String("instances", "", "the instance name(s) for which to collect metrics (optional, mutually exclusive with --nodes; comma separated list, e.g. yb-prod-appname-n1,yb-prod-appname-n3,yb-prod-appname-n4,yb-prod-appname-n5,yb-prod-appname-n6,yb-prod-appname-n14; disables collection of platform metrics unless explicitly enabled with --platform")
-	nodeSet          = flag.String("nodes", "", "the node number(s) for which to collect metrics (optional, mutually exclusive with --instances); comma separated list of node numbers or ranges, e.g. 1,3-6,14; disables collection of platform metrics unless explicitly requested with --platform")
-	batchesPerFile   = flag.Uint("batches_per_file", 1, "batches per output file")
-	enableTar        = flag.Bool("tar", true, "enable bundling exported metrics into a tar file")
-	tarCompression   = flag.String("tar_compression_algorithm", "none", "compression algorithm to use when creating a tar bundle; one of \"gzip\", \"bzip2\", or \"none\"")
-	tarFilename      = flag.String("tar_filename", "", "filename for the generated tar file")
-	removeFiles      = flag.Bool("remove_files", true, "Clean files after taring the files")
-=======
 	debugLogging            = flag.Bool("debug", false, "enable additional debug logging")
 	version                 = flag.Bool("version", false, "prints the promdump version and exits")
 	listUniverses           = flag.Bool("list_universes", false, "prints the list of Universes known to YBA and exits; requires a --yba_api_token")
@@ -102,7 +82,6 @@
 	ybaTls                  = flag.Bool("yba_api_use_tls", true, "set to false to disable TLS for YBA API calls (insecure)")
 	skipYbaHostVerification = flag.Bool("skip_yba_host_verification", false, "bypasses TLS certificate verification for YBA API calls (insecure)")
 
->>>>>>> 42e8a2bd
 	// Whether to collect node_export, master_export, tserver_export, etc; see init() below for implementation
 	collectMetrics = map[string]*promExport{
 		// collect: collect this by default (true/false)
